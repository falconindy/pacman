#!/bin/bash

# pacsysclean - Sort installed packages by increasing installed size. Useful for system clean-up.

declare -r myname='pacsysclean'
declare -r myver='@PACKAGE_VERSION@'

PACMAN_OPTS=

usage() {
<<<<<<< HEAD
       echo "$myname - Sort installed packages by decreasing installed size."
=======
       echo "pacsysclean - Sort installed packages by increasing installed size."
>>>>>>> 78adb71f
       echo
       echo "Usage: $myname [options]"
       echo
       echo "Options:"
       echo "  -o <options>     Specify custom pacman query options (e.g., dt)"
       echo "  -h, --help       Show this help message and exit"
}

version() {
  printf "%s %s\n" "$myname" "$myver"
  echo 'Copyright (C) 2011 Eric Bélanger <snowmaniscool@gmail.com>'
}


if [ -n "$1" ]; then
       case "$1" in
               -o) PACMAN_OPTS="${2}" ;;
               -h|--help) usage; exit 0 ;;
               -V|--version) version; exit 0 ;;
               *) usage; exit 1 ;;
       esac
fi

IFS=$'\n'
name="^Name.*: (.*)$"
size="^Installed Size.*: (.*) KiB$"

[[ $PACMAN_OPTS != -* ]] && PACMAN_OPTS="-$PACMAN_OPTS"

for line in $(LANG=C pacman -Qi $PACMAN_OPTS); do
       if [[ $line =~ $name ]]; then
               printf "%s\t" ${BASH_REMATCH[1]}
       elif [[ $line =~ $size ]]; then
               printf "%s\n" ${BASH_REMATCH[1]}
       fi
done | sort -g -k2 | awk '
BEGIN {
       split("KiB MiB GiB TiB PiB EiB ZiB YiB", suffix)
}
function format_size(size) {
       count = 1
       while (size + 0 > 1024) {
               size /= 1024
               count++
       }
       sizestr = sprintf("%.2f %s", size, suffix[count])
       return sizestr
}
{
       printf("%s\t%s\n", format_size($2), $1);
}'<|MERGE_RESOLUTION|>--- conflicted
+++ resolved
@@ -8,11 +8,7 @@
 PACMAN_OPTS=
 
 usage() {
-<<<<<<< HEAD
-       echo "$myname - Sort installed packages by decreasing installed size."
-=======
-       echo "pacsysclean - Sort installed packages by increasing installed size."
->>>>>>> 78adb71f
+       echo "$myname - Sort installed packages by increasing installed size."
        echo
        echo "Usage: $myname [options]"
        echo
