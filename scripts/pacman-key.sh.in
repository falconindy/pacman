--- conflicted
+++ resolved
@@ -287,25 +287,13 @@
 	#  40CHARFINGERPRINTXXXXXXXXXXXXXXXXXXXXXXX:5:
 	local -A trusted_ids
 	for keyring in "${KEYRINGIDS[@]}"; do
-<<<<<<< HEAD
-		if [[ -f "${KEYRING_IMPORT_DIR}/${keyring}-trusted" ]]; then
+		if [[ -s "${KEYRING_IMPORT_DIR}/${keyring}-trusted" ]]; then
 			while IFS=: read key_id _; do
 				# skip blank lines, comments; these are valid in this file
 				[[ -z $key_id || ${key_id:0:1} = \# ]] && continue
 
 				# Mark this key to be lsigned
 				trusted_ids[$key_id]=$keyring
-=======
-		if [[ -s "${KEYRING_IMPORT_DIR}/${keyring}-trusted" ]]; then
-			while read key; do
-				# skip comments; these are valid in this file
-				[[ $key = \#* ]] && continue
-				key_id="${key%%:*}"
-				if [[ -n ${key_id} ]]; then
-					# Mark this key to be lsigned
-					trusted_ids[$key_id]="${keyring}"
-				fi
->>>>>>> 5de465d6
 			done < "${KEYRING_IMPORT_DIR}/${keyring}-trusted"
 		fi
 	done
@@ -329,17 +317,10 @@
 	# guarantee of identification for the keys.
 	local -A revoked_ids
 	for keyring in "${KEYRINGIDS[@]}"; do
-<<<<<<< HEAD
-		if [[ -f "${KEYRING_IMPORT_DIR}/${keyring}-revoked" ]]; then
+		if [[ -s "${KEYRING_IMPORT_DIR}/${keyring}-revoked" ]]; then
 			mapfile -t keys < "${KEYRING_IMPORT_DIR}/${keyring}-revoked"
 			while IFS=: read _ _ _ _ key_id _; do
 				if [[ -n $key_id ]]; then
-=======
-		if [[ -s "${KEYRING_IMPORT_DIR}/${keyring}-revoked" ]]; then
-			while read key; do
-				key_id="$("${GPG_PACMAN[@]}" --quiet --with-colons --list-key "${key}" 2>/dev/null | grep ^pub | cut -d: -f5)"
-				if [[ -n ${key_id} ]]; then
->>>>>>> 5de465d6
 					# Mark this key to be disabled
 					revoked_ids[$key_id]="${keyring}"
 				fi
@@ -357,27 +338,16 @@
 }
 
 add_keys() {
-<<<<<<< HEAD
 	if ! "${GPG_PACMAN[@]}" --quiet --batch --import "$@" ; then
-		error "$(gettext "A specified keyfile could not be added to the gpg keychain.")"
-=======
-	if ! "${GPG_PACMAN[@]}" --quiet --batch --import "${KEYFILES[@]}" ; then
 		error "$(gettext "A specified keyfile could not be added to the keyring.")"
->>>>>>> 5de465d6
 		exit 1
 	fi
 }
 
 delete_keys() {
-<<<<<<< HEAD
 	check_keyids_exist "$@"
 	if ! "${GPG_PACMAN[@]}" --quiet --batch --delete-key --yes "$@" ; then
-		error "$(gettext "A specified key could not be removed from the gpg keychain.")"
-=======
-	check_keyids_exist
-	if ! "${GPG_PACMAN[@]}" --quiet --batch --delete-key --yes "${KEYIDS[@]}" ; then
 		error "$(gettext "A specified key could not be removed from the keyring.")"
->>>>>>> 5de465d6
 		exit 1
 	fi
 }
@@ -397,15 +367,9 @@
 }
 
 export_keys() {
-<<<<<<< HEAD
 	check_keyids_exist "$@"
 	if ! "${GPG_PACMAN[@]}" --armor --export "$@" ; then
-		error "$(gettext "A specified key could not be exported from the gpg keychain.")"
-=======
-	check_keyids_exist
-	if ! "${GPG_PACMAN[@]}" --armor --export "${KEYIDS[@]}" ; then
 		error "$(gettext "A specified key could not be exported from the keyring.")"
->>>>>>> 5de465d6
 		exit 1
 	fi
 }
