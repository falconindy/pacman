/*
 *  trans.c
 *
 *  Copyright (c) 2006-2011 Pacman Development Team <pacman-dev@archlinux.org>
 *  Copyright (c) 2002-2006 by Judd Vinet <jvinet@zeroflux.org>
 *  Copyright (c) 2005 by Aurelien Foret <orelien@chez.com>
 *  Copyright (c) 2005 by Christian Hamar <krics@linuxforum.hu>
 *  Copyright (c) 2005, 2006 by Miklos Vajna <vmiklos@frugalware.org>
 *
 *  This program is free software; you can redistribute it and/or modify
 *  it under the terms of the GNU General Public License as published by
 *  the Free Software Foundation; either version 2 of the License, or
 *  (at your option) any later version.
 *
 *  This program is distributed in the hope that it will be useful,
 *  but WITHOUT ANY WARRANTY; without even the implied warranty of
 *  MERCHANTABILITY or FITNESS FOR A PARTICULAR PURPOSE.  See the
 *  GNU General Public License for more details.
 *
 *  You should have received a copy of the GNU General Public License
 *  along with this program.  If not, see <http://www.gnu.org/licenses/>.
 */

#include "config.h"

#include <stdlib.h>
#include <stdio.h>
#include <string.h>
#include <unistd.h>
#include <sys/types.h>
#include <sys/stat.h>
#include <sys/statvfs.h>
#include <errno.h>
#include <limits.h>
#include <fcntl.h>

/* libalpm */
#include "trans.h"
#include "alpm_list.h"
#include "package.h"
#include "util.h"
#include "log.h"
#include "handle.h"
#include "add.h"
#include "remove.h"
#include "sync.h"
#include "alpm.h"
#include "deps.h"

/** \addtogroup alpm_trans Transaction Functions
 * @brief Functions to manipulate libalpm transactions
 * @{
 */

/* Create a lock file */
static int make_lock(pmhandle_t *handle)
{
	int fd;
	char *dir, *ptr;

	/* create the dir of the lockfile first */
	dir = strdup(handle->lockfile);
	ptr = strrchr(dir, '/');
	if(ptr) {
		*ptr = '\0';
	}
	if(_alpm_makepath(dir)) {
		FREE(dir);
		return -1;
	}
	FREE(dir);

	do {
		fd = open(handle->lockfile, O_WRONLY | O_CREAT | O_EXCL, 0000);
	} while (fd == -1 && errno == EINTR);
	if(fd > 0) {
		FILE *f = fdopen(fd, "w");
		fprintf(f, "%ld\n", (long)getpid());
		fflush(f);
		fsync(fd);
		handle->lckstream = f;
		return 0;
	}
	return -1;
}

/* Remove a lock file */
static int remove_lock(pmhandle_t *handle)
{
	if(handle->lckstream != NULL) {
		fclose(handle->lckstream);
		handle->lckstream = NULL;
	}
	if(unlink(handle->lockfile) == -1 && errno != ENOENT) {
		return -1;
	}
	return 0;
}

/** Initialize the transaction. */
int SYMEXPORT alpm_trans_init(pmtransflag_t flags,
		alpm_trans_cb_event event, alpm_trans_cb_conv conv,
		alpm_trans_cb_progress progress)
{
	pmtrans_t *trans;
	const int required_db_version = 2;
	int db_version;

	ALPM_LOG_FUNC;

	/* Sanity checks */
	ASSERT(handle != NULL, RET_ERR(PM_ERR_HANDLE_NULL, -1));

	ASSERT(handle->trans == NULL, RET_ERR(PM_ERR_TRANS_NOT_NULL, -1));

	/* lock db */
	if(!(flags & PM_TRANS_FLAG_NOLOCK)) {
		if(make_lock(handle)) {
			RET_ERR(PM_ERR_HANDLE_LOCK, -1);
		}
	}

	/* check database version */
	db_version = _alpm_db_version(handle->db_local);
	if(db_version < required_db_version) {
		_alpm_log(PM_LOG_ERROR,
				_("%s database version is too old\n"), handle->db_local->treename);
		remove_lock(handle);
		RET_ERR(PM_ERR_DB_VERSION, -1);
	}

	trans = _alpm_trans_new();
	if(trans == NULL) {
		RET_ERR(PM_ERR_MEMORY, -1);
	}

	trans->flags = flags;
	trans->cb_event = event;
	trans->cb_conv = conv;
	trans->cb_progress = progress;
	trans->state = STATE_INITIALIZED;

	handle->trans = trans;

	return 0;
}

static alpm_list_t *check_arch(alpm_list_t *pkgs)
{
	alpm_list_t *i;
	alpm_list_t *invalid = NULL;

	const char *arch = alpm_option_get_arch();
	if(!arch) {
		return NULL;
	}
	for(i = pkgs; i; i = i->next) {
		pmpkg_t *pkg = i->data;
		const char *pkgarch = alpm_pkg_get_arch(pkg);
		if(pkgarch && strcmp(pkgarch, arch) && strcmp(pkgarch, "any")) {
			char *string;
			const char *pkgname = alpm_pkg_get_name(pkg);
			const char *pkgver = alpm_pkg_get_version(pkg);
			size_t len = strlen(pkgname) + strlen(pkgver) + strlen(pkgarch) + 3;
			MALLOC(string, len, RET_ERR(PM_ERR_MEMORY, invalid));
			sprintf(string, "%s-%s-%s", pkgname, pkgver, pkgarch);
			invalid = alpm_list_add(invalid, string);
		}
	}
	return invalid;
}

/** Prepare a transaction. */
int SYMEXPORT alpm_trans_prepare(alpm_list_t **data)
{
	pmtrans_t *trans;

	ALPM_LOG_FUNC;

	/* Sanity checks */
	ASSERT(handle != NULL, RET_ERR(PM_ERR_HANDLE_NULL, -1));
	ASSERT(data != NULL, RET_ERR(PM_ERR_WRONG_ARGS, -1));

	trans = handle->trans;

	ASSERT(trans != NULL, RET_ERR(PM_ERR_TRANS_NULL, -1));
	ASSERT(trans->state == STATE_INITIALIZED, RET_ERR(PM_ERR_TRANS_NOT_INITIALIZED, -1));

	/* If there's nothing to do, return without complaining */
	if(trans->add == NULL && trans->remove == NULL) {
		return 0;
	}

	alpm_list_t *invalid = check_arch(trans->add);
	if(invalid) {
		if(data) {
			*data = invalid;
		}
		RET_ERR(PM_ERR_PKG_INVALID_ARCH, -1);
	}

	if(trans->add == NULL) {
		if(_alpm_remove_prepare(trans, handle->db_local, data) == -1) {
			/* pm_errno is set by _alpm_remove_prepare() */
			return -1;
		}
	}	else {
		if(_alpm_sync_prepare(trans, handle->db_local, handle->dbs_sync, data) == -1) {
			/* pm_errno is set by _alpm_sync_prepare() */
			return -1;
		}
	}

	trans->state = STATE_PREPARED;

	return 0;
}

/** Commit a transaction. */
int SYMEXPORT alpm_trans_commit(alpm_list_t **data)
{
	pmtrans_t *trans;

	ALPM_LOG_FUNC;

	/* Sanity checks */
	ASSERT(handle != NULL, RET_ERR(PM_ERR_HANDLE_NULL, -1));

	trans = handle->trans;

	ASSERT(trans != NULL, RET_ERR(PM_ERR_TRANS_NULL, -1));
	ASSERT(trans->state == STATE_PREPARED, RET_ERR(PM_ERR_TRANS_NOT_PREPARED, -1));

	ASSERT(!(trans->flags & PM_TRANS_FLAG_NOLOCK), RET_ERR(PM_ERR_TRANS_NOT_LOCKED, -1));

	/* If there's nothing to do, return without complaining */
	if(trans->add == NULL && trans->remove == NULL) {
		return 0;
	}

	trans->state = STATE_COMMITING;

	if(trans->add == NULL) {
		if(_alpm_remove_packages(trans, handle->db_local) == -1) {
			/* pm_errno is set by _alpm_remove_commit() */
			return -1;
		}
	} else {
		if(_alpm_sync_commit(trans, handle->db_local, data) == -1) {
			/* pm_errno is set by _alpm_sync_commit() */
			return -1;
		}
	}

	trans->state = STATE_COMMITED;

	return 0;
}

/** Interrupt a transaction. */
int SYMEXPORT alpm_trans_interrupt(void)
{
	pmtrans_t *trans;

	ALPM_LOG_FUNC;

	/* Sanity checks */
	ASSERT(handle != NULL, RET_ERR(PM_ERR_HANDLE_NULL, -1));

	trans = handle->trans;
	ASSERT(trans != NULL, RET_ERR(PM_ERR_TRANS_NULL, -1));
	ASSERT(trans->state == STATE_COMMITING || trans->state == STATE_INTERRUPTED,
			RET_ERR(PM_ERR_TRANS_TYPE, -1));

	trans->state = STATE_INTERRUPTED;

	return 0;
}

/** Release a transaction. */
int SYMEXPORT alpm_trans_release(void)
{
	pmtrans_t *trans;

	ALPM_LOG_FUNC;

	/* Sanity checks */
	ASSERT(handle != NULL, RET_ERR(PM_ERR_HANDLE_NULL, -1));

	trans = handle->trans;
	ASSERT(trans != NULL, RET_ERR(PM_ERR_TRANS_NULL, -1));
	ASSERT(trans->state != STATE_IDLE, RET_ERR(PM_ERR_TRANS_NULL, -1));

	int nolock_flag = trans->flags & PM_TRANS_FLAG_NOLOCK;

	_alpm_trans_free(trans);
	handle->trans = NULL;

	/* unlock db */
	if(!nolock_flag) {
		if(remove_lock(handle)) {
			_alpm_log(PM_LOG_WARNING, _("could not remove lock file %s\n"),
					alpm_option_get_lockfile());
			alpm_logaction("warning: could not remove lock file %s\n",
					alpm_option_get_lockfile());
		}
	}

	return 0;
}

/** @} */

pmtrans_t *_alpm_trans_new(void)
{
	pmtrans_t *trans;

	ALPM_LOG_FUNC;

	CALLOC(trans, 1, sizeof(pmtrans_t), RET_ERR(PM_ERR_MEMORY, NULL));
	trans->state = STATE_IDLE;

	return trans;
}

void _alpm_trans_free(pmtrans_t *trans)
{
	ALPM_LOG_FUNC;

	if(trans == NULL) {
		return;
	}

	alpm_list_free_inner(trans->add, (alpm_list_fn_free)_alpm_pkg_free_trans);
	alpm_list_free(trans->add);
	alpm_list_free_inner(trans->remove, (alpm_list_fn_free)_alpm_pkg_free);
	alpm_list_free(trans->remove);

	FREELIST(trans->skip_remove);

	FREE(trans);
}

/* A cheap grep for text files, returns 1 if a substring
 * was found in the text file fn, 0 if it wasn't
 */
static int grep(const char *fn, const char *needle)
{
	FILE *fp;

	if((fp = fopen(fn, "r")) == NULL) {
		return 0;
	}
	while(!feof(fp)) {
		char line[1024];
		if(fgets(line, sizeof(line), fp) == NULL) {
			continue;
		}
		/* TODO: this will not work if the search string
		 * ends up being split across line reads */
		if(strstr(line, needle)) {
			fclose(fp);
			return 1;
		}
	}
	fclose(fp);
	return 0;
}

int _alpm_runscriptlet(const char *root, const char *installfn,
											 const char *script, const char *ver,
											 const char *oldver, pmtrans_t *trans)
{
	char scriptfn[PATH_MAX];
	char cmdline[PATH_MAX];
	char tmpdir[PATH_MAX];
	char *argv[] = { "sh", "-c", cmdline, NULL };
	char *scriptpath;
	int clean_tmpdir = 0;
	int retval = 0;

	ALPM_LOG_FUNC;

	if(access(installfn, R_OK)) {
		/* not found */
		_alpm_log(PM_LOG_DEBUG, "scriptlet '%s' not found\n", installfn);
		return 0;
	}

	/* creates a directory in $root/tmp/ for copying/extracting the scriptlet */
	snprintf(tmpdir, PATH_MAX, "%stmp/", root);
	if(access(tmpdir, F_OK) != 0) {
		_alpm_makepath_mode(tmpdir, 01777);
	}
	snprintf(tmpdir, PATH_MAX, "%stmp/alpm_XXXXXX", root);
	if(mkdtemp(tmpdir) == NULL) {
		_alpm_log(PM_LOG_ERROR, _("could not create temp directory\n"));
		return 1;
	} else {
		clean_tmpdir = 1;
	}

	/* either extract or copy the scriptlet */
	snprintf(scriptfn, PATH_MAX, "%s/.INSTALL", tmpdir);
	if(strcmp(script, "pre_upgrade") == 0 || strcmp(script, "pre_install") == 0) {
		if(_alpm_unpack_single(installfn, tmpdir, ".INSTALL")) {
			retval = 1;
		}
	} else {
		if(_alpm_copyfile(installfn, scriptfn)) {
			_alpm_log(PM_LOG_ERROR, _("could not copy tempfile to %s (%s)\n"), scriptfn, strerror(errno));
			retval = 1;
		}
	}
	if(retval == 1) {
		goto cleanup;
	}

	/* chop off the root so we can find the tmpdir in the chroot */
	scriptpath = scriptfn + strlen(root) - 1;

	if(!grep(scriptfn, script)) {
		/* script not found in scriptlet file */
		goto cleanup;
	}

	if(oldver) {
		snprintf(cmdline, PATH_MAX, ". %s; %s %s %s",
				scriptpath, script, ver, oldver);
	} else {
		snprintf(cmdline, PATH_MAX, ". %s; %s %s",
				scriptpath, script, ver);
	}

	_alpm_log(PM_LOG_DEBUG, "executing \"%s\"\n", cmdline);

	retval = _alpm_run_chroot(root, "/bin/sh", argv);

cleanup:
	if(clean_tmpdir && _alpm_rmrf(tmpdir)) {
		_alpm_log(PM_LOG_WARNING, _("could not remove tmpdir %s\n"), tmpdir);
	}

	return retval;
}

int SYMEXPORT alpm_trans_get_flags()
{
	/* Sanity checks */
<<<<<<< HEAD
	ASSERT(handle != NULL, return -1);
	ASSERT(handle->trans != NULL, return -1);
=======
	ASSERT(handle != NULL, RET_ERR(PM_ERR_HANDLE_NULL, -1));
	ASSERT(handle->trans != NULL, RET_ERR(PM_ERR_TRANS_NULL, -1));
>>>>>>> 21a881ec

	return handle->trans->flags;
}

alpm_list_t SYMEXPORT * alpm_trans_get_add()
{
	/* Sanity checks */
	ASSERT(handle != NULL, return NULL);
	ASSERT(handle->trans != NULL, return NULL);

	return handle->trans->add;
}

alpm_list_t SYMEXPORT * alpm_trans_get_remove()
{
	/* Sanity checks */
	ASSERT(handle != NULL, return NULL);
	ASSERT(handle->trans != NULL, return NULL);

	return handle->trans->remove;
}
/* vim: set ts=2 sw=2 noet: */<|MERGE_RESOLUTION|>--- conflicted
+++ resolved
@@ -447,13 +447,8 @@
 int SYMEXPORT alpm_trans_get_flags()
 {
 	/* Sanity checks */
-<<<<<<< HEAD
-	ASSERT(handle != NULL, return -1);
-	ASSERT(handle->trans != NULL, return -1);
-=======
 	ASSERT(handle != NULL, RET_ERR(PM_ERR_HANDLE_NULL, -1));
 	ASSERT(handle->trans != NULL, RET_ERR(PM_ERR_TRANS_NULL, -1));
->>>>>>> 21a881ec
 
 	return handle->trans->flags;
 }
