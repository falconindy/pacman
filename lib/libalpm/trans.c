/*
 *  trans.c
 *
 *  Copyright (c) 2006-2010 Pacman Development Team <pacman-dev@archlinux.org>
 *  Copyright (c) 2002-2006 by Judd Vinet <jvinet@zeroflux.org>
 *  Copyright (c) 2005 by Aurelien Foret <orelien@chez.com>
 *  Copyright (c) 2005 by Christian Hamar <krics@linuxforum.hu>
 *  Copyright (c) 2005, 2006 by Miklos Vajna <vmiklos@frugalware.org>
 *
 *  This program is free software; you can redistribute it and/or modify
 *  it under the terms of the GNU General Public License as published by
 *  the Free Software Foundation; either version 2 of the License, or
 *  (at your option) any later version.
 *
 *  This program is distributed in the hope that it will be useful,
 *  but WITHOUT ANY WARRANTY; without even the implied warranty of
 *  MERCHANTABILITY or FITNESS FOR A PARTICULAR PURPOSE.  See the
 *  GNU General Public License for more details.
 *
 *  You should have received a copy of the GNU General Public License
 *  along with this program.  If not, see <http://www.gnu.org/licenses/>.
 */

#include "config.h"

#include <stdlib.h>
#include <stdio.h>
#include <string.h>
#include <unistd.h>
#include <sys/types.h>
#include <sys/stat.h>
#include <sys/statvfs.h>
#include <errno.h>

/* libalpm */
#include "trans.h"
#include "alpm_list.h"
#include "package.h"
#include "util.h"
#include "log.h"
#include "handle.h"
#include "add.h"
#include "remove.h"
#include "sync.h"
#include "alpm.h"
#include "deps.h"

/** \addtogroup alpm_trans Transaction Functions
 * @brief Functions to manipulate libalpm transactions
 * @{
 */

/** Initialize the transaction.
 * @param flags flags of the transaction (like nodeps, etc)
 * @param event event callback function pointer
 * @param conv question callback function pointer
 * @param progress progress callback function pointer
 * @return 0 on success, -1 on error (pm_errno is set accordingly)
 */
int SYMEXPORT alpm_trans_init(pmtransflag_t flags,
                              alpm_trans_cb_event event, alpm_trans_cb_conv conv,
                              alpm_trans_cb_progress progress)
{
	pmtrans_t *trans;

	ALPM_LOG_FUNC;

	/* Sanity checks */
	ASSERT(handle != NULL, RET_ERR(PM_ERR_HANDLE_NULL, -1));

	ASSERT(handle->trans == NULL, RET_ERR(PM_ERR_TRANS_NOT_NULL, -1));

	/* lock db */
	if(!(flags & PM_TRANS_FLAG_NOLOCK)) {
		handle->lckfd = _alpm_lckmk();
		if(handle->lckfd == -1) {
			RET_ERR(PM_ERR_HANDLE_LOCK, -1);
		}
	}

	trans = _alpm_trans_new();
	if(trans == NULL) {
		RET_ERR(PM_ERR_MEMORY, -1);
	}

	trans->flags = flags;
	trans->cb_event = event;
	trans->cb_conv = conv;
	trans->cb_progress = progress;
	trans->state = STATE_INITIALIZED;

	handle->trans = trans;

	return(0);
}

static alpm_list_t *check_arch(alpm_list_t *pkgs)
{
	alpm_list_t *i;
	alpm_list_t *invalid = NULL;

	const char *arch = alpm_option_get_arch();
	if(!arch) {
		return(NULL);
	}
	for(i = pkgs; i; i = i->next) {
		pmpkg_t *pkg = i->data;
		const char *pkgarch = alpm_pkg_get_arch(pkg);
<<<<<<< HEAD
		if(strcmp(pkgarch,arch) != 0 && strcmp(pkgarch,"any") != 0) {
=======
		if(pkgarch && strcmp(pkgarch, arch) && strcmp(pkgarch, "any")) {
>>>>>>> 5c8083ba
			char *string;
			const char *pkgname = alpm_pkg_get_name(pkg);
			const char *pkgver = alpm_pkg_get_version(pkg);
			size_t len = strlen(pkgname) + strlen(pkgver) + strlen(pkgarch) + 3;
			MALLOC(string, len, RET_ERR(PM_ERR_MEMORY, invalid));
			sprintf(string, "%s-%s-%s", pkgname, pkgver, pkgarch);
			invalid = alpm_list_add(invalid, string);
		}
	}
	return(invalid);
}

/** Prepare a transaction.
 * @param data the address of an alpm_list where detailed description
 * of an error can be dumped (ie. list of conflicting files)
 * @return 0 on success, -1 on error (pm_errno is set accordingly)
 */
int SYMEXPORT alpm_trans_prepare(alpm_list_t **data)
{
	pmtrans_t *trans;

	ALPM_LOG_FUNC;

	/* Sanity checks */
	ASSERT(handle != NULL, RET_ERR(PM_ERR_HANDLE_NULL, -1));
	ASSERT(data != NULL, RET_ERR(PM_ERR_WRONG_ARGS, -1));

	trans = handle->trans;

	ASSERT(trans != NULL, RET_ERR(PM_ERR_TRANS_NULL, -1));
	ASSERT(trans->state == STATE_INITIALIZED, RET_ERR(PM_ERR_TRANS_NOT_INITIALIZED, -1));

	/* If there's nothing to do, return without complaining */
	if(trans->add == NULL && trans->remove == NULL) {
		return(0);
	}

	alpm_list_t *invalid = check_arch(trans->add);
	if(invalid) {
		if(data) {
			*data = invalid;
		}
		RET_ERR(PM_ERR_PKG_INVALID_ARCH, -1);
	}

	if(trans->add == NULL) {
		if(_alpm_remove_prepare(trans, handle->db_local, data) == -1) {
			/* pm_errno is set by _alpm_remove_prepare() */
			return(-1);
		}
	}	else {
		if(_alpm_sync_prepare(trans, handle->db_local, handle->dbs_sync, data) == -1) {
			/* pm_errno is set by _alpm_sync_prepare() */
			return(-1);
		}
	}

	trans->state = STATE_PREPARED;

	return(0);
}

/** Commit a transaction.
 * @param data the address of an alpm_list where detailed description
 * of an error can be dumped (ie. list of conflicting files)
 * @return 0 on success, -1 on error (pm_errno is set accordingly)
 */
int SYMEXPORT alpm_trans_commit(alpm_list_t **data)
{
	pmtrans_t *trans;

	ALPM_LOG_FUNC;

	/* Sanity checks */
	ASSERT(handle != NULL, RET_ERR(PM_ERR_HANDLE_NULL, -1));

	trans = handle->trans;

	ASSERT(trans != NULL, RET_ERR(PM_ERR_TRANS_NULL, -1));
	ASSERT(trans->state == STATE_PREPARED, RET_ERR(PM_ERR_TRANS_NOT_PREPARED, -1));

	ASSERT(!(trans->flags & PM_TRANS_FLAG_NOLOCK), RET_ERR(PM_ERR_TRANS_NOT_LOCKED, -1));

	/* If there's nothing to do, return without complaining */
	if(trans->add == NULL && trans->remove == NULL) {
		return(0);
	}

	trans->state = STATE_COMMITING;

	if(trans->add == NULL) {
		if(_alpm_remove_packages(trans, handle->db_local) == -1) {
			/* pm_errno is set by _alpm_remove_commit() */
			return(-1);
		}
	} else {
		if(_alpm_sync_commit(trans, handle->db_local, data) == -1) {
			/* pm_errno is set by _alpm_sync_commit() */
			return(-1);
		}
	}

	trans->state = STATE_COMMITED;

	return(0);
}

/** Interrupt a transaction.
 * @return 0 on success, -1 on error (pm_errno is set accordingly)
 */
int SYMEXPORT alpm_trans_interrupt()
{
	pmtrans_t *trans;

	ALPM_LOG_FUNC;

	/* Sanity checks */
	ASSERT(handle != NULL, RET_ERR(PM_ERR_HANDLE_NULL, -1));

	trans = handle->trans;
	ASSERT(trans != NULL, RET_ERR(PM_ERR_TRANS_NULL, -1));
	ASSERT(trans->state == STATE_COMMITING || trans->state == STATE_INTERRUPTED,
			RET_ERR(PM_ERR_TRANS_TYPE, -1));

	trans->state = STATE_INTERRUPTED;

	return(0);
}

/** Release a transaction.
 * @return 0 on success, -1 on error (pm_errno is set accordingly)
 */
int SYMEXPORT alpm_trans_release()
{
	pmtrans_t *trans;

	ALPM_LOG_FUNC;

	/* Sanity checks */
	ASSERT(handle != NULL, RET_ERR(PM_ERR_HANDLE_NULL, -1));

	trans = handle->trans;
	ASSERT(trans != NULL, RET_ERR(PM_ERR_TRANS_NULL, -1));
	ASSERT(trans->state != STATE_IDLE, RET_ERR(PM_ERR_TRANS_NULL, -1));

	int nolock_flag = trans->flags & PM_TRANS_FLAG_NOLOCK;

	_alpm_trans_free(trans);
	handle->trans = NULL;

	/* unlock db */
	if(!nolock_flag) {
		if(handle->lckfd != -1) {
			int fd;
			do {
				fd = close(handle->lckfd);
			} while(fd == -1 && errno == EINTR);
			handle->lckfd = -1;
		}
		if(_alpm_lckrm()) {
			_alpm_log(PM_LOG_WARNING, _("could not remove lock file %s\n"),
					alpm_option_get_lockfile());
			alpm_logaction("warning: could not remove lock file %s\n",
					alpm_option_get_lockfile());
		}
	}

	return(0);
}

/** @} */

pmtrans_t *_alpm_trans_new()
{
	pmtrans_t *trans;

	ALPM_LOG_FUNC;

	CALLOC(trans, 1, sizeof(pmtrans_t), RET_ERR(PM_ERR_MEMORY, NULL));
	trans->state = STATE_IDLE;

	return(trans);
}

void _alpm_trans_free(pmtrans_t *trans)
{
	ALPM_LOG_FUNC;

	if(trans == NULL) {
		return;
	}

	alpm_list_free_inner(trans->add, (alpm_list_fn_free)_alpm_pkg_free_trans);
	alpm_list_free(trans->add);
	alpm_list_free_inner(trans->remove, (alpm_list_fn_free)_alpm_pkg_free);
	alpm_list_free(trans->remove);

	FREELIST(trans->skip_add);
	FREELIST(trans->skip_remove);

	FREE(trans);
}

/* A cheap grep for text files, returns 1 if a substring
 * was found in the text file fn, 0 if it wasn't
 */
static int grep(const char *fn, const char *needle)
{
	FILE *fp;

	if((fp = fopen(fn, "r")) == NULL) {
		return(0);
	}
	while(!feof(fp)) {
		char line[1024];
		if(fgets(line, sizeof(line), fp) == NULL) {
			continue;
		}
		/* TODO: this will not work if the search string
		 * ends up being split across line reads */
		if(strstr(line, needle)) {
			fclose(fp);
			return(1);
		}
	}
	fclose(fp);
	return(0);
}

int _alpm_runscriptlet(const char *root, const char *installfn,
											 const char *script, const char *ver,
											 const char *oldver, pmtrans_t *trans)
{
	char scriptfn[PATH_MAX];
	char cmdline[PATH_MAX];
	char tmpdir[PATH_MAX];
	char *argv[] = { "sh", "-c", cmdline, NULL };
	char *scriptpath;
	int clean_tmpdir = 0;
	int retval = 0;

	ALPM_LOG_FUNC;

	if(access(installfn, R_OK)) {
		/* not found */
		_alpm_log(PM_LOG_DEBUG, "scriptlet '%s' not found\n", installfn);
		return(0);
	}

	/* creates a directory in $root/tmp/ for copying/extracting the scriptlet */
	snprintf(tmpdir, PATH_MAX, "%stmp/", root);
	if(access(tmpdir, F_OK) != 0) {
		_alpm_makepath_mode(tmpdir, 01777);
	}
	snprintf(tmpdir, PATH_MAX, "%stmp/alpm_XXXXXX", root);
	if(mkdtemp(tmpdir) == NULL) {
		_alpm_log(PM_LOG_ERROR, _("could not create temp directory\n"));
		return(1);
	} else {
		clean_tmpdir = 1;
	}

	/* either extract or copy the scriptlet */
	snprintf(scriptfn, PATH_MAX, "%s/.INSTALL", tmpdir);
	if(strcmp(script, "pre_upgrade") == 0 || strcmp(script, "pre_install") == 0) {
		if(_alpm_unpack_single(installfn, tmpdir, ".INSTALL")) {
			retval = 1;
		}
	} else {
		if(_alpm_copyfile(installfn, scriptfn)) {
			_alpm_log(PM_LOG_ERROR, _("could not copy tempfile to %s (%s)\n"), scriptfn, strerror(errno));
			retval = 1;
		}
	}
	if(retval == 1) {
		goto cleanup;
	}

	/* chop off the root so we can find the tmpdir in the chroot */
	scriptpath = scriptfn + strlen(root) - 1;

	if(!grep(scriptfn, script)) {
		/* script not found in scriptlet file */
		goto cleanup;
	}

	if(oldver) {
		snprintf(cmdline, PATH_MAX, ". %s; %s %s %s",
				scriptpath, script, ver, oldver);
	} else {
		snprintf(cmdline, PATH_MAX, ". %s; %s %s",
				scriptpath, script, ver);
	}

	_alpm_log(PM_LOG_DEBUG, "executing \"%s\"\n", cmdline);

	retval = _alpm_run_chroot(root, "/bin/sh", argv);

cleanup:
	if(clean_tmpdir && _alpm_rmrf(tmpdir)) {
		_alpm_log(PM_LOG_WARNING, _("could not remove tmpdir %s\n"), tmpdir);
	}

	return(retval);
}

int SYMEXPORT alpm_trans_get_flags()
{
	/* Sanity checks */
	ASSERT(handle != NULL, return(-1));
	ASSERT(handle->trans != NULL, return(-1));

	return handle->trans->flags;
}

alpm_list_t SYMEXPORT * alpm_trans_get_add()
{
	/* Sanity checks */
	ASSERT(handle != NULL, return(NULL));
	ASSERT(handle->trans != NULL, return(NULL));

	return handle->trans->add;
}

alpm_list_t SYMEXPORT * alpm_trans_get_remove()
{
	/* Sanity checks */
	ASSERT(handle != NULL, return(NULL));
	ASSERT(handle->trans != NULL, return(NULL));

	return handle->trans->remove;
}
/* vim: set ts=2 sw=2 noet: */<|MERGE_RESOLUTION|>--- conflicted
+++ resolved
@@ -106,11 +106,7 @@
 	for(i = pkgs; i; i = i->next) {
 		pmpkg_t *pkg = i->data;
 		const char *pkgarch = alpm_pkg_get_arch(pkg);
-<<<<<<< HEAD
-		if(strcmp(pkgarch,arch) != 0 && strcmp(pkgarch,"any") != 0) {
-=======
 		if(pkgarch && strcmp(pkgarch, arch) && strcmp(pkgarch, "any")) {
->>>>>>> 5c8083ba
 			char *string;
 			const char *pkgname = alpm_pkg_get_name(pkg);
 			const char *pkgver = alpm_pkg_get_version(pkg);
