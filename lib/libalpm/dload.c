/*
 *  download.c
 *
 *  Copyright (c) 2006-2011 Pacman Development Team <pacman-dev@archlinux.org>
 *  Copyright (c) 2002-2006 by Judd Vinet <jvinet@zeroflux.org>
 *
 *  This program is free software; you can redistribute it and/or modify
 *  it under the terms of the GNU General Public License as published by
 *  the Free Software Foundation; either version 2 of the License, or
 *  (at your option) any later version.
 *
 *  This program is distributed in the hope that it will be useful,
 *  but WITHOUT ANY WARRANTY; without even the implied warranty of
 *  MERCHANTABILITY or FITNESS FOR A PARTICULAR PURPOSE.  See the
 *  GNU General Public License for more details.
 *
 *  You should have received a copy of the GNU General Public License
 *  along with this program.  If not, see <http://www.gnu.org/licenses/>.
 */

#include "config.h"

#include <stdlib.h>
#include <stdio.h>
#include <errno.h>
#include <string.h>
#include <unistd.h>
#include <sys/time.h>
#include <sys/types.h>
#include <sys/stat.h>
#include <signal.h>

#ifdef HAVE_LIBCURL
#include <curl/curl.h>
#endif

/* libalpm */
#include "dload.h"
#include "alpm_list.h"
#include "alpm.h"
#include "log.h"
#include "util.h"
#include "handle.h"

#ifdef HAVE_LIBCURL
static double prevprogress; /* last download amount */
#endif

static const char *get_filename(const char *url)
{
	char *filename = strrchr(url, '/');
	if(filename != NULL) {
		filename++;
	}
	return filename;
}

#ifdef HAVE_LIBCURL
static char *get_fullpath(const char *path, const char *filename,
		const char *suffix)
{
	char *filepath;
	/* len = localpath len + filename len + suffix len + null */
	size_t len = strlen(path) + strlen(filename) + strlen(suffix) + 1;
	CALLOC(filepath, len, sizeof(char), return NULL);
	snprintf(filepath, len, "%s%s%s", path, filename, suffix);

	return filepath;
}

#define check_stop() if(dload_interrupted) { ret = -1; goto cleanup; }
enum sighandlers { OLD = 0, NEW = 1 };

static int dload_interrupted;
static void inthandler(int UNUSED signum)
{
	dload_interrupted = 1;
}

static int curl_progress(void *file, double dltotal, double dlnow,
		double UNUSED ultotal, double UNUSED ulnow)
{
	struct fileinfo *dlfile = (struct fileinfo *)file;
	double current_size, total_size;

	/* SIGINT sent, abort by alerting curl */
	if(dload_interrupted) {
		return 1;
	}

	/* none of what follows matters if the front end has no callback */
	if(dlfile->handle->dlcb == NULL) {
		return 0;
	}

	current_size = dlfile->initial_size + dlnow;
	total_size = dlfile->initial_size + dltotal;

	if(DOUBLE_EQ(dltotal, 0) || DOUBLE_EQ(prevprogress, total_size)) {
		return 0;
	}

	/* initialize the progress bar here to avoid displaying it when
	 * a repo is up to date and nothing gets downloaded */
	if(DOUBLE_EQ(prevprogress, 0)) {
		dlfile->handle->dlcb(dlfile->filename, 0, (long)dltotal);
	}

	dlfile->handle->dlcb(dlfile->filename, (long)current_size, (long)total_size);

	prevprogress = current_size;

	return 0;
}

static int curl_gethost(const char *url, char *buffer)
{
	size_t hostlen;
	char *p;

	if(strncmp(url, "file://", 7) == 0) {
		strcpy(buffer, _("disk"));
	} else {
		p = strstr(url, "//");
		if(!p) {
			return 1;
		}
		p += 2; /* jump over the found // */
		hostlen = strcspn(p, "/");
		if(hostlen > 255) {
			/* buffer overflow imminent */
			return 1;
		}
		snprintf(buffer, hostlen + 1, "%s", p);
	}

	return 0;
}

static int utimes_long(const char *path, long seconds)
{
	if(seconds != -1) {
		struct timeval tv[2];
		memset(&tv, 0, sizeof(tv));
		tv[0].tv_sec = tv[1].tv_sec = seconds;
		return utimes(path, tv);
	}
	return 0;
}


static int curl_download_internal(alpm_handle_t *handle,
		const char *url, const char *localpath,
		int force, int allow_resume, int errors_ok)
{
	int ret = -1;
	FILE *localf = NULL;
	const char *useragent;
	const char *open_mode = "wb";
	char *destfile, *tempfile;
	/* RFC1123 states applications should support this length */
	char hostname[256];
	char error_buffer[CURL_ERROR_SIZE];
	struct stat st;
	long timecond, remote_time = -1;
	double remote_size, bytes_dl;
	struct sigaction sig_pipe[2], sig_int[2];
	struct fileinfo dlfile;

	dlfile.handle = handle;
	dlfile.initial_size = 0.0;
	dlfile.filename = get_filename(url);
	if(!dlfile.filename || curl_gethost(url, hostname) != 0) {
		_alpm_log(handle, ALPM_LOG_ERROR, _("url '%s' is invalid\n"), url);
		RET_ERR(handle, ALPM_ERR_SERVER_BAD_URL, -1);
	}

	destfile = get_fullpath(localpath, dlfile.filename, "");
	tempfile = get_fullpath(localpath, dlfile.filename, ".part");
	if(!destfile || !tempfile) {
		goto cleanup;
	}

	error_buffer[0] = '\0';

	/* the curl_easy handle is initialized with the alpm handle, so we only need
	 * to reset the curl handle set parameters for each time it's used. */
	curl_easy_reset(handle->curl);
	curl_easy_setopt(handle->curl, CURLOPT_URL, url);
	curl_easy_setopt(handle->curl, CURLOPT_FAILONERROR, 1L);
	curl_easy_setopt(handle->curl, CURLOPT_ERRORBUFFER, error_buffer);
	curl_easy_setopt(handle->curl, CURLOPT_CONNECTTIMEOUT, 10L);
	curl_easy_setopt(handle->curl, CURLOPT_FILETIME, 1L);
	curl_easy_setopt(handle->curl, CURLOPT_NOPROGRESS, 0L);
	curl_easy_setopt(handle->curl, CURLOPT_FOLLOWLOCATION, 1L);
	curl_easy_setopt(handle->curl, CURLOPT_PROGRESSFUNCTION, curl_progress);
	curl_easy_setopt(handle->curl, CURLOPT_PROGRESSDATA, (void *)&dlfile);
	curl_easy_setopt(handle->curl, CURLOPT_LOW_SPEED_LIMIT, 1024L);
	curl_easy_setopt(handle->curl, CURLOPT_LOW_SPEED_TIME, 10L);

	useragent = getenv("HTTP_USER_AGENT");
	if(useragent != NULL) {
		curl_easy_setopt(handle->curl, CURLOPT_USERAGENT, useragent);
	}

	if(!allow_resume && !force && stat(destfile, &st) == 0) {
		/* start from scratch, but only download if our local is out of date. */
		curl_easy_setopt(handle->curl, CURLOPT_TIMECONDITION, CURL_TIMECOND_IFMODSINCE);
		curl_easy_setopt(handle->curl, CURLOPT_TIMEVALUE, (long)st.st_mtime);
	} else if(stat(tempfile, &st) == 0 && allow_resume) {
		/* a previous partial download exists, resume from end of file. */
		open_mode = "ab";
		curl_easy_setopt(handle->curl, CURLOPT_RESUME_FROM, (long)st.st_size);
<<<<<<< HEAD
		_alpm_log(handle, PM_LOG_DEBUG, "tempfile found, attempting continuation\n");
=======
		_alpm_log(handle, ALPM_LOG_DEBUG, "tempfile found, attempting continuation");
>>>>>>> afc96f2a
		dlfile.initial_size = (double)st.st_size;
	}

	localf = fopen(tempfile, open_mode);
	if(localf == NULL) {
		goto cleanup;
	}

	curl_easy_setopt(handle->curl, CURLOPT_WRITEDATA, localf);

	/* ignore any SIGPIPE signals- these may occur if our FTP socket dies or
	 * something along those lines. Store the old signal handler first. */
	sig_pipe[NEW].sa_handler = SIG_IGN;
	sigemptyset(&sig_pipe[NEW].sa_mask);
	sig_pipe[NEW].sa_flags = 0;
	sigaction(SIGPIPE, NULL, &sig_pipe[OLD]);
	sigaction(SIGPIPE, &sig_pipe[NEW], NULL);

	dload_interrupted = 0;
	sig_int[NEW].sa_handler = &inthandler;
	sigemptyset(&sig_int[NEW].sa_mask);
	sig_int[NEW].sa_flags = 0;
	sigaction(SIGINT, NULL, &sig_int[OLD]);
	sigaction(SIGINT, &sig_int[NEW], NULL);

	/* Progress 0 - initialize */
	prevprogress = 0;

	/* perform transfer */
	handle->curlerr = curl_easy_perform(handle->curl);

	/* was it a success? */
	if(handle->curlerr == CURLE_ABORTED_BY_CALLBACK) {
		goto cleanup;
	} else if(handle->curlerr != CURLE_OK) {
		if(!errors_ok) {
			handle->pm_errno = ALPM_ERR_LIBCURL;
			_alpm_log(handle, ALPM_LOG_ERROR, _("failed retrieving file '%s' from %s : %s\n"),
					dlfile.filename, hostname, error_buffer);
		} else {
			_alpm_log(handle, ALPM_LOG_DEBUG, "failed retrieving file '%s' from %s : %s\n",
					dlfile.filename, hostname, error_buffer);
		}
		unlink(tempfile);
		goto cleanup;
	}

	/* retrieve info about the state of the transfer */
	curl_easy_getinfo(handle->curl, CURLINFO_FILETIME, &remote_time);
	curl_easy_getinfo(handle->curl, CURLINFO_CONTENT_LENGTH_DOWNLOAD, &remote_size);
	curl_easy_getinfo(handle->curl, CURLINFO_SIZE_DOWNLOAD, &bytes_dl);
	curl_easy_getinfo(handle->curl, CURLINFO_CONDITION_UNMET, &timecond);

	/* time condition was met and we didn't download anything. we need to
	 * clean up the 0 byte .part file that's left behind. */
	if(timecond == 1 && DOUBLE_EQ(bytes_dl, 0)) {
		ret = 1;
		unlink(tempfile);
		goto cleanup;
	}

	/* remote_size isn't necessarily the full size of the file, just what the
	 * server reported as remaining to download. compare it to what curl reported
	 * as actually being transferred during curl_easy_perform() */
	if(!DOUBLE_EQ(remote_size, -1) && !DOUBLE_EQ(bytes_dl, -1) &&
			!DOUBLE_EQ(bytes_dl, remote_size)) {
		handle->pm_errno = ALPM_ERR_RETRIEVE;
		_alpm_log(handle, ALPM_LOG_ERROR, _("%s appears to be truncated: %jd/%jd bytes\n"),
				dlfile.filename, (intmax_t)bytes_dl, (intmax_t)remote_size);
		goto cleanup;
	}

	ret = 0;

cleanup:
	if(localf != NULL) {
		fclose(localf);
		utimes_long(tempfile, remote_time);
	}

	if(ret == 0) {
		rename(tempfile, destfile);
	}

	FREE(tempfile);
	FREE(destfile);

	/* restore the old signal handlers */
	sigaction(SIGINT, &sig_int[OLD], NULL);
	sigaction(SIGPIPE, &sig_pipe[OLD], NULL);
	/* if we were interrupted, trip the old handler */
	if(dload_interrupted) {
		raise(SIGINT);
	}

	return ret;
}
#endif

/** Download a file given by a URL to a local directory.
 * Does not overwrite an existing file if the download fails.
 * @param handle the context handle
 * @param url the file's URL
 * @param localpath the directory to save the file in
 * @param force force download even if there is an up-to-date local copy
 * @param allow_resume allow a partial download to be resumed
 * @param errors_ok do not log errors (but still return them)
 * @return 0 on success, -1 on error (pm_errno is set accordingly if errors_ok == 0)
 */
int _alpm_download(alpm_handle_t *handle, const char *url, const char *localpath,
		int force, int allow_resume, int errors_ok)
{
	if(handle->fetchcb == NULL) {
#ifdef HAVE_LIBCURL
		return curl_download_internal(handle, url, localpath,
				force, allow_resume, errors_ok);
#else
		RET_ERR(handle, ALPM_ERR_EXTERNAL_DOWNLOAD, -1);
#endif
	} else {
		int ret = handle->fetchcb(url, localpath, force);
		if(ret == -1 && !errors_ok) {
			RET_ERR(handle, ALPM_ERR_EXTERNAL_DOWNLOAD, -1);
		}
		return ret;
	}
}

/** Fetch a remote pkg. */
char SYMEXPORT *alpm_fetch_pkgurl(alpm_handle_t *handle, const char *url)
{
	char *filepath;
	const char *filename, *cachedir;
	int ret;

	CHECK_HANDLE(handle, return NULL);

	filename = get_filename(url);

	/* find a valid cache dir to download to */
	cachedir = _alpm_filecache_setup(handle);

	/* download the file */
	ret = _alpm_download(handle, url, cachedir, 0, 1, 0);
	if(ret == -1) {
		_alpm_log(handle, ALPM_LOG_WARNING, _("failed to download %s\n"), url);
		return NULL;
	}
	_alpm_log(handle, ALPM_LOG_DEBUG, "successfully downloaded %s\n", url);

	/* attempt to download the signature */
	if(ret == 0 && (handle->sigverify == PM_PGP_VERIFY_ALWAYS ||
				handle->sigverify == PM_PGP_VERIFY_OPTIONAL)) {
		char *sig_url;
		size_t len;
		int errors_ok = (handle->sigverify == PM_PGP_VERIFY_OPTIONAL);

		len = strlen(url) + 5;
		CALLOC(sig_url, len, sizeof(char), RET_ERR(handle, ALPM_ERR_MEMORY, NULL));
		snprintf(sig_url, len, "%s.sig", url);

		ret = _alpm_download(handle, sig_url, cachedir, 1, 0, errors_ok);
		if(ret == -1 && !errors_ok) {
			_alpm_log(handle, ALPM_LOG_WARNING, _("failed to download %s\n"), sig_url);
			/* Warn now, but don't return NULL. We will fail later during package
			 * load time. */
		} else if(ret == 0) {
			_alpm_log(handle, ALPM_LOG_DEBUG, "successfully downloaded %s\n", sig_url);
		}
		FREE(sig_url);
	}

	/* we should be able to find the file the second time around */
	filepath = _alpm_filecache_find(handle, filename);
	return filepath;
}

/* vim: set ts=2 sw=2 noet: */<|MERGE_RESOLUTION|>--- conflicted
+++ resolved
@@ -211,11 +211,7 @@
 		/* a previous partial download exists, resume from end of file. */
 		open_mode = "ab";
 		curl_easy_setopt(handle->curl, CURLOPT_RESUME_FROM, (long)st.st_size);
-<<<<<<< HEAD
-		_alpm_log(handle, PM_LOG_DEBUG, "tempfile found, attempting continuation\n");
-=======
-		_alpm_log(handle, ALPM_LOG_DEBUG, "tempfile found, attempting continuation");
->>>>>>> afc96f2a
+		_alpm_log(handle, ALPM_LOG_DEBUG, "tempfile found, attempting continuation\n");
 		dlfile.initial_size = (double)st.st_size;
 	}
 
