/*
 *  conflict.c
 *
 *  Copyright (c) 2006-2011 Pacman Development Team <pacman-dev@archlinux.org>
 *  Copyright (c) 2002-2006 by Judd Vinet <jvinet@zeroflux.org>
 *  Copyright (c) 2005 by Aurelien Foret <orelien@chez.com>
 *  Copyright (c) 2006 by David Kimpe <dnaku@frugalware.org>
 *  Copyright (c) 2006 by Miklos Vajna <vmiklos@frugalware.org>
 *  Copyright (c) 2006 by Christian Hamar <krics@linuxforum.hu>
 *
 *  This program is free software; you can redistribute it and/or modify
 *  it under the terms of the GNU General Public License as published by
 *  the Free Software Foundation; either version 2 of the License, or
 *  (at your option) any later version.
 *
 *  This program is distributed in the hope that it will be useful,
 *  but WITHOUT ANY WARRANTY; without even the implied warranty of
 *  MERCHANTABILITY or FITNESS FOR A PARTICULAR PURPOSE.  See the
 *  GNU General Public License for more details.
 *
 *  You should have received a copy of the GNU General Public License
 *  along with this program.  If not, see <http://www.gnu.org/licenses/>.
 */

#include "config.h"

#include <stdlib.h>
#include <stdio.h>
#include <string.h>
#include <limits.h>
#include <sys/stat.h>
#include <dirent.h>

/* libalpm */
#include "conflict.h"
#include "alpm_list.h"
#include "alpm.h"
#include "handle.h"
#include "trans.h"
#include "util.h"
#include "log.h"
#include "deps.h"

static alpm_conflict_t *conflict_new(const char *package1, const char *package2,
		const char *reason)
{
	alpm_conflict_t *conflict;

	MALLOC(conflict, sizeof(alpm_conflict_t), return NULL);

	STRDUP(conflict->package1, package1, return NULL);
	STRDUP(conflict->package2, package2, return NULL);
	STRDUP(conflict->reason, reason, return NULL);

	return conflict;
}

void _alpm_conflict_free(alpm_conflict_t *conflict)
{
	FREE(conflict->package2);
	FREE(conflict->package1);
	FREE(conflict->reason);
	FREE(conflict);
}

alpm_conflict_t *_alpm_conflict_dup(const alpm_conflict_t *conflict)
{
	alpm_conflict_t *newconflict;
	CALLOC(newconflict, 1, sizeof(alpm_conflict_t), return NULL);

	STRDUP(newconflict->package1, conflict->package1, return NULL);
	STRDUP(newconflict->package2, conflict->package2, return NULL);
	STRDUP(newconflict->reason, conflict->reason, return NULL);

	return newconflict;
}

static int conflict_isin(alpm_conflict_t *needle, alpm_list_t *haystack)
{
	alpm_list_t *i;
	const char *npkg1 = needle->package1;
	const char *npkg2 = needle->package2;

	for(i = haystack; i; i = i->next) {
		alpm_conflict_t *conflict = i->data;
		const char *cpkg1 = conflict->package1;
		const char *cpkg2 = conflict->package2;
		if((strcmp(cpkg1, npkg1) == 0  && strcmp(cpkg2, npkg2) == 0)
				|| (strcmp(cpkg1, npkg2) == 0 && strcmp(cpkg2, npkg1) == 0)) {
			return 1;
		}
	}

	return 0;
}

/** Adds the pkg1/pkg2 conflict to the baddeps list.
 * @param handle the context handle
 * @param baddeps list to add conflict to
 * @param pkg1 first package
 * @param pkg2 package causing conflict
 * @param reason reason for this conflict
 */
static int add_conflict(alpm_handle_t *handle, alpm_list_t **baddeps,
		const char *pkg1, const char *pkg2, const char *reason)
{
	alpm_conflict_t *conflict = conflict_new(pkg1, pkg2, reason);
	if(!conflict) {
		return -1;
	}
	_alpm_log(handle, ALPM_LOG_DEBUG, "package %s conflicts with %s (by %s)\n",
			pkg1, pkg2, reason);
	if(!conflict_isin(conflict, *baddeps)) {
		*baddeps = alpm_list_add(*baddeps, conflict);
	} else {
		_alpm_conflict_free(conflict);
	}
	return 0;
}

/** Check if packages from list1 conflict with packages from list2.
 * This looks at the conflicts fields of all packages from list1, and sees
 * if they match packages from list2.
 * If a conflict (pkg1, pkg2) is found, it is added to the baddeps list
 * in this order if order >= 0, or reverse order (pkg2,pkg1) otherwise.
 *
 * @param handle the context handle
 * @param list1 first list of packages
 * @param list2 second list of packages
 * @param baddeps list to store conflicts
 * @param order if >= 0 the conflict order is preserved, if < 0 it's reversed
 */
static void check_conflict(alpm_handle_t *handle,
		alpm_list_t *list1, alpm_list_t *list2,
		alpm_list_t **baddeps, int order) {
	alpm_list_t *i;

	if(!baddeps) {
		return;
	}
	for(i = list1; i; i = i->next) {
		alpm_pkg_t *pkg1 = i->data;
		const char *pkg1name = alpm_pkg_get_name(pkg1);
		alpm_list_t *j;

		for(j = alpm_pkg_get_conflicts(pkg1); j; j = j->next) {
			const char *conflict = j->data;
			alpm_list_t *k;
			alpm_depend_t *parsed_conflict = _alpm_splitdep(conflict);

			for(k = list2; k; k = k->next) {
				alpm_pkg_t *pkg2 = k->data;
				const char *pkg2name = alpm_pkg_get_name(pkg2);

				if(strcmp(pkg1name, pkg2name) == 0) {
					/* skip the package we're currently processing */
					continue;
				}

				if(_alpm_depcmp(pkg2, parsed_conflict)) {
					if(order >= 0) {
						add_conflict(handle, baddeps, pkg1name, pkg2name, conflict);
					} else {
						add_conflict(handle, baddeps, pkg2name, pkg1name, conflict);
					}
				}
			}
			_alpm_dep_free(parsed_conflict);
		}
	}
}

/* Check for inter-conflicts */
alpm_list_t *_alpm_innerconflicts(alpm_handle_t *handle, alpm_list_t *packages)
{
	alpm_list_t *baddeps = NULL;

	_alpm_log(handle, ALPM_LOG_DEBUG, "check targets vs targets\n");
	check_conflict(handle, packages, packages, &baddeps, 0);

	return baddeps;
}

/* Check for target vs (db - target) conflicts
 * In case of conflict the package1 field of pmdepconflict_t contains
 * the target package, package2 field contains the local package
 */
alpm_list_t *_alpm_outerconflicts(alpm_db_t *db, alpm_list_t *packages)
{
	alpm_list_t *baddeps = NULL;

	if(db == NULL) {
		return NULL;
	}

	alpm_list_t *dblist = alpm_list_diff(_alpm_db_get_pkgcache(db),
			packages, _alpm_pkg_cmp);

	/* two checks to be done here for conflicts */
	_alpm_log(db->handle, ALPM_LOG_DEBUG, "check targets vs db\n");
	check_conflict(db->handle, packages, dblist, &baddeps, 1);
	_alpm_log(db->handle, ALPM_LOG_DEBUG, "check db vs targets\n");
	check_conflict(db->handle, dblist, packages, &baddeps, -1);

	alpm_list_free(dblist);
	return baddeps;
}

/** Check the package conflicts in a database
 *
 * @param handle the context handle
 * @param pkglist the list of packages to check
 * @return an alpm_list_t of alpm_conflict_t
 */
alpm_list_t SYMEXPORT *alpm_checkconflicts(alpm_handle_t *handle,
		alpm_list_t *pkglist)
{
	CHECK_HANDLE(handle, return NULL);
	return _alpm_innerconflicts(handle, pkglist);
}

static const int DIFFERENCE = 0;
static const int INTERSECT = 1;
/* Returns a set operation on the provided two lists of files.
 * Pre-condition: both lists are sorted!
 * When done, free the list but NOT the contained data.
 *
 * Operations:
 *   DIFFERENCE - a difference operation is performed. filesA - filesB.
 *   INTERSECT - an intersection operation is performed. filesA & filesB.
 */
static alpm_list_t *filelist_operation(alpm_list_t *filesA, alpm_list_t *filesB,
		int operation)
{
	alpm_list_t *ret = NULL;
	alpm_list_t *pA = filesA, *pB = filesB;

	while(pA && pB) {
		alpm_file_t *fileA = pA->data;
		alpm_file_t *fileB = pB->data;
		const char *strA = fileA->name;
		const char *strB = fileB->name;
		/* skip directories, we don't care about them */
		if(strA[strlen(strA)-1] == '/') {
			pA = pA->next;
		} else if(strB[strlen(strB)-1] == '/') {
			pB = pB->next;
		} else {
			int cmp = strcmp(strA, strB);
			if(cmp < 0) {
				if(operation == DIFFERENCE) {
					/* item only in filesA, qualifies as a difference */
					ret = alpm_list_add(ret, fileA);
				}
				pA = pA->next;
			} else if(cmp > 0) {
				pB = pB->next;
			} else {
				if(operation == INTERSECT) {
					/* item in both, qualifies as an intersect */
					ret = alpm_list_add(ret, fileA);
				}
				pA = pA->next;
				pB = pB->next;
			}
	  }
	}

	/* if doing a difference, ensure we have completely emptied pA */
	while(operation == DIFFERENCE && pA) {
		alpm_file_t *fileA = pA->data;
		const char *strA = fileA->name;
		/* skip directories */
		if(strA[strlen(strA)-1] != '/') {
			ret = alpm_list_add(ret, fileA);
		}
		pA = pA->next;
	}

	return ret;
}

/* Adds alpm_fileconflict_t to a conflicts list. Pass the conflicts list, type
 * (either ALPM_FILECONFLICT_TARGET or ALPM_FILECONFLICT_FILESYSTEM), a file
 * string, and either two package names or one package name and NULL. This is
 * a wrapper for former functionality that was done inline.
 */
static alpm_list_t *add_fileconflict(alpm_handle_t *handle,
		alpm_list_t *conflicts, alpm_fileconflicttype_t type, const char *filestr,
		const char *name1, const char *name2)
{
	alpm_fileconflict_t *conflict;
	MALLOC(conflict, sizeof(alpm_fileconflict_t), goto error);

	conflict->type = type;
	STRDUP(conflict->target, name1, goto error);
	STRDUP(conflict->file, filestr, goto error);
	if(name2) {
		STRDUP(conflict->ctarget, name2, goto error);
	} else {
		STRDUP(conflict->ctarget, "", goto error);
	}

	conflicts = alpm_list_add(conflicts, conflict);
	_alpm_log(handle, ALPM_LOG_DEBUG, "found file conflict %s, packages %s and %s\n",
	          filestr, name1, name2 ? name2 : "(filesystem)");

	return conflicts;

error:
	RET_ERR(handle, ALPM_ERR_MEMORY, conflicts);
}

void _alpm_fileconflict_free(alpm_fileconflict_t *conflict)
{
	FREE(conflict->ctarget);
	FREE(conflict->file);
	FREE(conflict->target);
	FREE(conflict);
}

const alpm_file_t *_alpm_filelist_contains(const alpm_list_t *haystack,
		const char *needle)
{
	const alpm_list_t *lp = haystack;
	while(lp) {
		const alpm_file_t *file = lp->data;
		if(strcmp(file->name, needle) == 0) {
			return file;
		}
		lp = lp->next;
	}
	return NULL;
}

static int dir_belongsto_pkg(const char *root, const char *dirpath,
		alpm_pkg_t *pkg)
{
	struct stat sbuf;
	char path[PATH_MAX];
	char abspath[PATH_MAX];
	struct dirent *ent = NULL;
	DIR *dir;

	snprintf(abspath, PATH_MAX, "%s%s", root, dirpath);
	dir = opendir(abspath);
	if(dir == NULL) {
		return 1;
	}

	while((ent = readdir(dir)) != NULL) {
		const char *name = ent->d_name;

		if(strcmp(name, ".") == 0 || strcmp(name, "..") == 0) {
			continue;
		}
		snprintf(path, PATH_MAX, "%s/%s", dirpath, name);
		snprintf(abspath, PATH_MAX, "%s%s", root, path);
		if(stat(abspath, &sbuf) != 0) {
			continue;
		}
		if(S_ISDIR(sbuf.st_mode)) {
			if(dir_belongsto_pkg(root, path, pkg)) {
				continue;
			} else {
				closedir(dir);
				return 0;
			}
		} else {
			if(_alpm_filelist_contains(alpm_pkg_get_files(pkg), path)) {
				continue;
			} else {
				closedir(dir);
				return 0;
			}
		}
	}
	closedir(dir);
	return 1;
}

/* Find file conflicts that may occur during the transaction with two checks:
 * 1: check every target against every target
 * 2: check every target against the filesystem */
alpm_list_t *_alpm_db_find_fileconflicts(alpm_handle_t *handle,
		alpm_list_t *upgrade, alpm_list_t *remove)
{
	alpm_list_t *i, *conflicts = NULL;
	size_t numtargs = alpm_list_count(upgrade);
	size_t current;
	alpm_trans_t *trans = handle->trans;

	if(!upgrade) {
		return NULL;
	}

	/* TODO this whole function needs a huge change, which hopefully will
	 * be possible with real transactions. Right now we only do half as much
	 * here as we do when we actually extract files in add.c with our 12
	 * different cases. */
	for(current = 0, i = upgrade; i; i = i->next, current++) {
		alpm_pkg_t *p1 = i->data;
		alpm_list_t *j, *tmpfiles;
		alpm_pkg_t *dbpkg;

		int percent = (current * 100) / numtargs;
		PROGRESS(trans, ALPM_TRANS_PROGRESS_CONFLICTS_START, "", percent,
		         numtargs, current);
		/* CHECK 1: check every target against every target */
		_alpm_log(handle, ALPM_LOG_DEBUG, "searching for file conflicts: %s\n",
								alpm_pkg_get_name(p1));
		for(j = i->next; j; j = j->next) {
			alpm_list_t *common_files;
			alpm_pkg_t *p2 = j->data;
			common_files = filelist_operation(alpm_pkg_get_files(p1),
					alpm_pkg_get_files(p2), INTERSECT);

			if(common_files) {
				alpm_list_t *k;
				char path[PATH_MAX];
				for(k = common_files; k; k = k->next) {
					snprintf(path, PATH_MAX, "%s%s", handle->root, (char *)k->data);
					conflicts = add_fileconflict(handle, conflicts,
							ALPM_FILECONFLICT_TARGET, path,
							alpm_pkg_get_name(p1), alpm_pkg_get_name(p2));
					if(handle->pm_errno == ALPM_ERR_MEMORY) {
						FREELIST(conflicts);
						FREELIST(common_files);
						return NULL;
					}
				}
				alpm_list_free(common_files);
			}
		}

		/* CHECK 2: check every target against the filesystem */
		_alpm_log(handle, ALPM_LOG_DEBUG, "searching for filesystem conflicts: %s\n",
				p1->name);
		dbpkg = _alpm_db_get_pkgfromcache(handle->db_local, p1->name);

		/* Do two different checks here. If the package is currently installed,
		 * then only check files that are new in the new package. If the package
		 * is not currently installed, then simply stat the whole filelist. Note
		 * that the former list needs to be freed while the latter list should NOT
		 * be freed. */
		if(dbpkg) {
			/* older ver of package currently installed */
			tmpfiles = filelist_operation(alpm_pkg_get_files(p1),
					alpm_pkg_get_files(dbpkg), DIFFERENCE);
		} else {
			/* no version of package currently installed */
			tmpfiles = alpm_pkg_get_files(p1);
		}

		for(j = tmpfiles; j; j = j->next) {
			alpm_file_t *file = j->data;
			const char *filestr = file->name;
			const char *relative_path;
			alpm_list_t *k;
			/* have we acted on this conflict? */
			int resolved_conflict = 0;
			struct stat lsbuf;
			char path[PATH_MAX];

			snprintf(path, PATH_MAX, "%s%s", handle->root, filestr);

			/* stat the file - if it exists, do some checks */
			if(_alpm_lstat(path, &lsbuf) != 0) {
				continue;
			}

			if(S_ISDIR(file->mode)) {
				struct stat sbuf;
				if(S_ISDIR(lsbuf.st_mode)) {
					_alpm_log(handle, ALPM_LOG_DEBUG, "%s is a directory, not a conflict\n", path);
					continue;
				}
				stat(path, &sbuf);
				if(S_ISLNK(lsbuf.st_mode) && S_ISDIR(sbuf.st_mode)) {
					_alpm_log(handle, ALPM_LOG_DEBUG,
							"%s is a symlink to a dir, hopefully not a conflict\n", path);
					continue;
				}
				/* if we made it to here, we want all subsequent path comparisons to
				 * not include the trailing slash. This allows things like file ->
				 * directory replacements. */
				path[strlen(path) - 1] = '\0';
			}

			_alpm_log(handle, ALPM_LOG_DEBUG, "checking possible conflict: %s\n", path);
			relative_path = path + strlen(handle->root);

			/* Check remove list (will we remove the conflicting local file?) */
			for(k = remove; k && !resolved_conflict; k = k->next) {
				alpm_pkg_t *rempkg = k->data;
<<<<<<< HEAD
				if(rempkg && _alpm_filelist_contains(alpm_pkg_get_files(rempkg),
							relative_path)) {
					_alpm_log(handle, PM_LOG_DEBUG,
							"local file will be removed, not a conflict: %s\n", path);
=======
				if(alpm_list_find_str(alpm_pkg_get_files(rempkg), relative_path)) {
					_alpm_log(handle, ALPM_LOG_DEBUG,
							"local file will be removed, not a conflict: %s\n",
							relative_path);
>>>>>>> afc96f2a
					resolved_conflict = 1;
				}
			}

			/* Look at all the targets to see if file has changed hands */
			for(k = upgrade; k && !resolved_conflict; k = k->next) {
				alpm_pkg_t *p2 = k->data;
				if(!p2 || strcmp(p1->name, p2->name) == 0) {
					continue;
				}
				alpm_pkg_t *localp2 = _alpm_db_get_pkgfromcache(handle->db_local, p2->name);

				/* localp2->files will be removed (target conflicts are handled by CHECK 1) */
				if(localp2 && _alpm_filelist_contains(alpm_pkg_get_files(localp2), filestr)) {
					/* skip removal of file, but not add. this will prevent a second
					 * package from removing the file when it was already installed
					 * by its new owner (whether the file is in backup array or not */
					handle->trans->skip_remove =
						alpm_list_add(handle->trans->skip_remove, strdup(filestr));
<<<<<<< HEAD
					_alpm_log(handle, PM_LOG_DEBUG,
							"file changed packages, adding to remove skiplist: %s\n", path);
=======
					_alpm_log(handle, ALPM_LOG_DEBUG,
							"file changed packages, adding to remove skiplist: %s\n",
							filestr);
>>>>>>> afc96f2a
					resolved_conflict = 1;
				}
			}

			/* check if all files of the dir belong to the installed pkg */
			if(!resolved_conflict && S_ISDIR(lsbuf.st_mode) && dbpkg) {
				char *dir = malloc(strlen(filestr) + 2);
				sprintf(dir, "%s/", filestr);
<<<<<<< HEAD
				if(_alpm_filelist_contains(alpm_pkg_get_files(dbpkg), dir)) {
					_alpm_log(handle, PM_LOG_DEBUG,
=======
				if(alpm_list_find_str(alpm_pkg_get_files(dbpkg),dir)) {
					_alpm_log(handle, ALPM_LOG_DEBUG,
>>>>>>> afc96f2a
							"check if all files in %s belongs to %s\n",
							dir, dbpkg->name);
					resolved_conflict = dir_belongsto_pkg(handle->root, filestr, dbpkg);
				}
				free(dir);
			}

			if(!resolved_conflict && dbpkg) {
				char *rpath = calloc(PATH_MAX, sizeof(char));
				const char *relative_rpath;
				if(!realpath(path, rpath)) {
					free(rpath);
					continue;
				}
				relative_rpath = rpath + strlen(handle->root);
				if(_alpm_filelist_contains(alpm_pkg_get_files(dbpkg), relative_rpath)) {
					resolved_conflict = 1;
				}
				free(rpath);
			}

			if(!resolved_conflict) {
				conflicts = add_fileconflict(handle, conflicts,
						ALPM_FILECONFLICT_FILESYSTEM, path, p1->name, NULL);
				if(handle->pm_errno == ALPM_ERR_MEMORY) {
					FREELIST(conflicts);
					if(dbpkg) {
						/* only freed if it was generated from filelist_operation() */
						alpm_list_free(tmpfiles);
					}
					return NULL;
				}
			}
		}
		if(dbpkg) {
			/* only freed if it was generated from filelist_operation() */
			alpm_list_free(tmpfiles);
		}
	}
	PROGRESS(trans, ALPM_TRANS_PROGRESS_CONFLICTS_START, "", 100,
			numtargs, current);

	return conflicts;
}

/* vim: set ts=2 sw=2 noet: */<|MERGE_RESOLUTION|>--- conflicted
+++ resolved
@@ -493,17 +493,10 @@
 			/* Check remove list (will we remove the conflicting local file?) */
 			for(k = remove; k && !resolved_conflict; k = k->next) {
 				alpm_pkg_t *rempkg = k->data;
-<<<<<<< HEAD
 				if(rempkg && _alpm_filelist_contains(alpm_pkg_get_files(rempkg),
 							relative_path)) {
-					_alpm_log(handle, PM_LOG_DEBUG,
+					_alpm_log(handle, ALPM_LOG_DEBUG,
 							"local file will be removed, not a conflict: %s\n", path);
-=======
-				if(alpm_list_find_str(alpm_pkg_get_files(rempkg), relative_path)) {
-					_alpm_log(handle, ALPM_LOG_DEBUG,
-							"local file will be removed, not a conflict: %s\n",
-							relative_path);
->>>>>>> afc96f2a
 					resolved_conflict = 1;
 				}
 			}
@@ -523,14 +516,8 @@
 					 * by its new owner (whether the file is in backup array or not */
 					handle->trans->skip_remove =
 						alpm_list_add(handle->trans->skip_remove, strdup(filestr));
-<<<<<<< HEAD
-					_alpm_log(handle, PM_LOG_DEBUG,
+					_alpm_log(handle, ALPM_LOG_DEBUG,
 							"file changed packages, adding to remove skiplist: %s\n", path);
-=======
-					_alpm_log(handle, ALPM_LOG_DEBUG,
-							"file changed packages, adding to remove skiplist: %s\n",
-							filestr);
->>>>>>> afc96f2a
 					resolved_conflict = 1;
 				}
 			}
@@ -539,13 +526,8 @@
 			if(!resolved_conflict && S_ISDIR(lsbuf.st_mode) && dbpkg) {
 				char *dir = malloc(strlen(filestr) + 2);
 				sprintf(dir, "%s/", filestr);
-<<<<<<< HEAD
 				if(_alpm_filelist_contains(alpm_pkg_get_files(dbpkg), dir)) {
-					_alpm_log(handle, PM_LOG_DEBUG,
-=======
-				if(alpm_list_find_str(alpm_pkg_get_files(dbpkg),dir)) {
 					_alpm_log(handle, ALPM_LOG_DEBUG,
->>>>>>> afc96f2a
 							"check if all files in %s belongs to %s\n",
 							dir, dbpkg->name);
 					resolved_conflict = dir_belongsto_pkg(handle->root, filestr, dbpkg);
