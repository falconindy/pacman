/*
 *  be_sync.c
 *
 *  Copyright (c) 2006-2011 Pacman Development Team <pacman-dev@archlinux.org>
 *  Copyright (c) 2002-2006 by Judd Vinet <jvinet@zeroflux.org>
 *
 *  This program is free software; you can redistribute it and/or modify
 *  it under the terms of the GNU General Public License as published by
 *  the Free Software Foundation; either version 2 of the License, or
 *  (at your option) any later version.
 *
 *  This program is distributed in the hope that it will be useful,
 *  but WITHOUT ANY WARRANTY; without even the implied warranty of
 *  MERCHANTABILITY or FITNESS FOR A PARTICULAR PURPOSE.  See the
 *  GNU General Public License for more details.
 *
 *  You should have received a copy of the GNU General Public License
 *  along with this program.  If not, see <http://www.gnu.org/licenses/>.
 */

#include "config.h"

#include <errno.h>
#include <limits.h>

/* libarchive */
#include <archive.h>
#include <archive_entry.h>

/* libalpm */
#include "util.h"
#include "log.h"
#include "alpm.h"
#include "alpm_list.h"
#include "package.h"
#include "handle.h"
#include "delta.h"
#include "deps.h"
#include "dload.h"

/** Update a package database
 *
 * An update of the package database \a db will be attempted. Unless
 * \a force is true, the update will only be performed if the remote
 * database was modified since the last update.
 *
 * A transaction is necessary for this operation, in order to obtain a
 * database lock. During this transaction the front-end will be informed
 * of the download progress of the database via the download callback.
 *
 * Example:
 * @code
 * alpm_list_t *syncs = alpm_option_get_syncdbs();
 * if(alpm_trans_init(0, NULL, NULL, NULL) == 0) {
 *     for(i = syncs; i; i = alpm_list_next(i)) {
 *         pmdb_t *db = alpm_list_getdata(i);
 *         result = alpm_db_update(0, db);
 *         alpm_trans_release();
 *
 *         if(result < 0) {
 *	           printf("Unable to update database: %s\n", alpm_strerrorlast());
 *         } else if(result == 1) {
 *             printf("Database already up to date\n");
 *         } else {
 *             printf("Database updated\n");
 *         }
 *     }
 * }
 * @endcode
 *
 * @ingroup alpm_databases
 * @note After a successful update, the \link alpm_db_get_pkgcache()
 * package cache \endlink will be invalidated
 * @param force if true, then forces the update, otherwise update only in case
 * the database isn't up to date
 * @param db pointer to the package database to update
 * @return 0 on success, -1 on error (pm_errno is set accordingly), 1 if up to
 * to date
 */
int SYMEXPORT alpm_db_update(int force, pmdb_t *db)
{
	char *dbfile, *syncpath;
	const char *dbpath;
	struct stat buf;
	size_t len;
	int ret;
	mode_t oldmask;

	ALPM_LOG_FUNC;

	/* Sanity checks */
	ASSERT(handle != NULL, RET_ERR(PM_ERR_HANDLE_NULL, -1));
	ASSERT(db != NULL && db != handle->db_local, RET_ERR(PM_ERR_WRONG_ARGS, -1));

	if(!alpm_list_find_ptr(handle->dbs_sync, db)) {
		RET_ERR(PM_ERR_DB_NOT_FOUND, -1);
	}

	len = strlen(db->treename) + 4;
	MALLOC(dbfile, len, RET_ERR(PM_ERR_MEMORY, -1));
	sprintf(dbfile, "%s.db", db->treename);

	dbpath = alpm_option_get_dbpath();
	len = strlen(dbpath) + 6;
	MALLOC(syncpath, len, RET_ERR(PM_ERR_MEMORY, -1));
	sprintf(syncpath, "%s%s", dbpath, "sync/");

	/* make sure we have a sane umask */
	oldmask = umask(0022);

	if(stat(syncpath, &buf) != 0) {
		_alpm_log(PM_LOG_DEBUG, "database dir '%s' does not exist, creating it\n",
				syncpath);
		if(_alpm_makepath(syncpath) != 0) {
			free(dbfile);
			free(syncpath);
			RET_ERR(PM_ERR_SYSTEM, -1);
		}
	} else if(!S_ISDIR(buf.st_mode)) {
		_alpm_log(PM_LOG_WARNING, _("removing invalid file: %s\n"), syncpath);
		if(unlink(syncpath) != 0 || _alpm_makepath(syncpath) != 0) {
			free(dbfile);
			free(syncpath);
			RET_ERR(PM_ERR_SYSTEM, -1);
		}
	}

	ret = _alpm_download_single_file(dbfile, db->servers, syncpath, force);

	if(ret == 1) {
		/* files match, do nothing */
		pm_errno = 0;
		goto cleanup;
	} else if(ret == -1) {
		/* pm_errno was set by the download code */
		_alpm_log(PM_LOG_DEBUG, "failed to sync db: %s\n", alpm_strerrorlast());
		goto cleanup;
	}

	/* Download and check the signature of the database if needed */
	if(db->pgp_verify != PM_PGP_VERIFY_NEVER) {
		char *sigfile, *sigfilepath;
		int sigret;

		len = strlen(dbfile) + 5;
		MALLOC(sigfile, len, RET_ERR(PM_ERR_MEMORY, -1));
		sprintf(sigfile, "%s.sig", dbfile);

		/* prevent old signature being used if the following download fails */
		len = strlen(syncpath) + strlen(sigfile) + 1;
		MALLOC(sigfilepath, len, RET_ERR(PM_ERR_MEMORY, -1));
		sprintf(sigfilepath, "%s%s", syncpath, sigfile);
		_alpm_rmrf(sigfilepath);
		free(sigfilepath);

		sigret = _alpm_download_single_file(sigfile, db->servers, syncpath, 0);
		free(sigfile);

		if(sigret == -1 && db->pgp_verify == PM_PGP_VERIFY_ALWAYS) {
			_alpm_log(PM_LOG_ERROR, _("Failed to download signature for db: %s\n"),
					alpm_strerrorlast());
			pm_errno = PM_ERR_SIG_INVALID;
			ret = -1;
			goto cleanup;
		}

		sigret = alpm_db_check_pgp_signature(db);
		if((db->pgp_verify == PM_PGP_VERIFY_ALWAYS && sigret != 0) ||
				(db->pgp_verify == PM_PGP_VERIFY_OPTIONAL && sigret == 1)) {
			/* pm_errno was set by the checking code */
			/* TODO: should we just leave the unverified database */
			ret = -1;
			goto cleanup;
		}
	}

	/* Cache needs to be rebuilt */
	_alpm_db_free_pkgcache(db);

cleanup:

	free(dbfile);
	free(syncpath);
	umask(oldmask);
	return ret;
}

/* Forward decl so I don't reorganize the whole file right now */
static int sync_db_read(pmdb_t *db, struct archive *archive,
		struct archive_entry *entry, pmpkg_t *likely_pkg);

/*
 * This is the data table used to generate the estimating function below.
 * "Weighted Avg" means averaging the bottom table values; thus each repo, big
 * or small, will have equal influence.  "Unweighted Avg" means averaging the
 * sums of the top table columns, thus each package has equal influence.  The
 * final values are calculated by (surprise) averaging the averages, because
 * why the hell not.
 *
 * Database   Pkgs  tar      bz2     gz      xz
 * community  2096  5294080  256391  421227  301296
 * core        180   460800   25257   36850   29356
 * extra      2606  6635520  294647  470818  339392
 * multilib    126   327680   16120   23261   18732
 * testing      76   204800   10902   14348   12100
 *
 * Bytes Per Package
 * community  2096  2525.80  122.32  200.97  143.75
 * core        180  2560.00  140.32  204.72  163.09
 * extra      2606  2546.25  113.06  180.67  130.23
 * multilib    126  2600.63  127.94  184.61  148.67
 * testing      76  2694.74  143.45  188.79  159.21

 * Weighted Avg     2585.48  129.42  191.95  148.99
 * Unweighted Avg   2543.39  118.74  190.16  137.93
 * Average of Avgs  2564.44  124.08  191.06  143.46
 */
static size_t estimate_package_count(struct stat *st, struct archive *archive)
{
	unsigned int per_package;

	switch(archive_compression(archive)) {
		case ARCHIVE_COMPRESSION_NONE:
			per_package = 2564;
			break;
		case ARCHIVE_COMPRESSION_GZIP:
			per_package = 191;
			break;
		case ARCHIVE_COMPRESSION_BZIP2:
			per_package = 124;
			break;
		case ARCHIVE_COMPRESSION_COMPRESS:
			per_package = 193;
			break;
		case ARCHIVE_COMPRESSION_LZMA:
		case ARCHIVE_COMPRESSION_XZ:
			per_package = 143;
			break;
#ifdef ARCHIVE_COMPRESSION_UU
		case ARCHIVE_COMPRESSION_UU:
			per_package = 3543;
			break;
#endif
		default:
			/* assume it is at least somewhat compressed */
			per_package = 200;
	}
	return (size_t)((st->st_size / per_package) + 1);
}

static int sync_db_populate(pmdb_t *db)
{
	const char *dbpath;
	size_t est_count;
	int count = 0;
	struct stat buf;
	struct archive *archive;
	struct archive_entry *entry;
	pmpkg_t *pkg = NULL;

	ALPM_LOG_FUNC;

	ASSERT(db != NULL, RET_ERR(PM_ERR_DB_NULL, -1));

	if((archive = archive_read_new()) == NULL)
		RET_ERR(PM_ERR_LIBARCHIVE, 1);

	archive_read_support_compression_all(archive);
	archive_read_support_format_all(archive);

	dbpath = _alpm_db_path(db);
	if(!dbpath) {
		/* pm_errno set in _alpm_db_path() */
		return 1;
	}

	_alpm_log(PM_LOG_DEBUG, "opening database archive %s\n", dbpath);

	if(archive_read_open_filename(archive, dbpath,
				ARCHIVE_DEFAULT_BYTES_PER_BLOCK) != ARCHIVE_OK) {
		_alpm_log(PM_LOG_ERROR, _("could not open file %s: %s\n"), dbpath,
				archive_error_string(archive));
		archive_read_finish(archive);
		RET_ERR(PM_ERR_DB_OPEN, 1);
	}
	if(stat(dbpath, &buf) != 0) {
		RET_ERR(PM_ERR_DB_OPEN, 1);
	}
	est_count = estimate_package_count(&buf, archive);

	/* initialize hash at 66% full */
	db->pkgcache = _alpm_pkghash_create(est_count * 3 / 2);
	if(db->pkgcache == NULL) {
		RET_ERR(PM_ERR_MEMORY, -1);
	}

	while(archive_read_next_header(archive, &entry) == ARCHIVE_OK) {
		const struct stat *st;

		st = archive_entry_stat(entry);

		if(S_ISDIR(st->st_mode)) {
			const char *name;

			pkg = _alpm_pkg_new();
			if(pkg == NULL) {
				archive_read_finish(archive);
				RET_ERR(PM_ERR_MEMORY, -1);
			}

			name = archive_entry_pathname(entry);

			if(_alpm_splitname(name, pkg) != 0) {
				_alpm_log(PM_LOG_ERROR, _("invalid name for database entry '%s'\n"),
						name);
				_alpm_pkg_free(pkg);
				continue;
			}

			/* duplicated database entries are not allowed */
			if(_alpm_pkghash_find(db->pkgcache, pkg->name)) {
				_alpm_log(PM_LOG_ERROR, _("duplicated database entry '%s'\n"), pkg->name);
				_alpm_pkg_free(pkg);
				continue;
			}

			pkg->origin = PKG_FROM_SYNCDB;
			pkg->ops = &default_pkg_ops;
			pkg->origin_data.db = db;

			/* add to the collection */
			_alpm_log(PM_LOG_FUNCTION, "adding '%s' to package cache for db '%s'\n",
					pkg->name, db->treename);
			db->pkgcache = _alpm_pkghash_add(db->pkgcache, pkg);
			count++;
		} else {
			/* we have desc, depends or deltas - parse it */
			sync_db_read(db, archive, entry, pkg);
		}
	}

	if(count > 0) {
		db->pkgcache->list = alpm_list_msort(db->pkgcache->list, (size_t)count, _alpm_pkg_cmp);
	}
	archive_read_finish(archive);

	return count;
}

#define READ_NEXT(s) do { \
	if(_alpm_archive_fgets(archive, &buf) != ARCHIVE_OK) goto error; \
	s = _alpm_strtrim(buf.line); \
} while(0)

#define READ_AND_STORE(f) do { \
	READ_NEXT(line); \
	STRDUP(f, line, goto error); \
} while(0)

#define READ_AND_STORE_ALL(f) do { \
	char *linedup; \
	READ_NEXT(line); \
	if(strlen(line) == 0) break; \
	STRDUP(linedup, line, goto error); \
	f = alpm_list_add(f, linedup); \
} while(1) /* note the while(1) and not (0) */

static int sync_db_read(pmdb_t *db, struct archive *archive,
		struct archive_entry *entry, pmpkg_t *likely_pkg)
{
	const char *entryname = NULL, *filename;
	char *pkgname, *p, *q;
	pmpkg_t *pkg;
	struct archive_read_buffer buf;

	ALPM_LOG_FUNC;

	if(db == NULL) {
		RET_ERR(PM_ERR_DB_NULL, -1);
	}

	if(entry != NULL) {
		entryname = archive_entry_pathname(entry);
	}
	if(entryname == NULL) {
		_alpm_log(PM_LOG_DEBUG, "invalid archive entry provided to _alpm_sync_db_read, skipping\n");
		return -1;
	}

	_alpm_log(PM_LOG_FUNCTION, "loading package data from archive entry %s\n",
			entryname);

	memset(&buf, 0, sizeof(buf));
	/* 512K for a line length seems reasonable */
	buf.max_line_size = 512 * 1024;

	/* get package and db file names */
	STRDUP(pkgname, entryname, RET_ERR(PM_ERR_MEMORY, -1));
	p = pkgname + strlen(pkgname);
	for(q = --p; *q && *q != '/'; q--);
	filename = q + 1;
	for(p = --q; *p && *p != '-'; p--);
	for(q = --p; *q && *q != '-'; q--);
	*q = '\0';

	/* package is already in db due to parsing of directory name */
	if(likely_pkg && strcmp(likely_pkg->name, pkgname) == 0) {
		pkg = likely_pkg;
	} else {
		if(db->pkgcache == NULL) {
			RET_ERR(PM_ERR_MEMORY, -1);
		}
		pkg = _alpm_pkghash_find(db->pkgcache, pkgname);
	}
	if(pkg == NULL) {
		_alpm_log(PM_LOG_DEBUG, "package %s not found in %s sync database",
					pkgname, db->treename);
		return -1;
	}

	if(strcmp(filename, "desc") == 0 || strcmp(filename, "depends") == 0
			|| strcmp(filename, "deltas") == 0) {
		while(_alpm_archive_fgets(archive, &buf) == ARCHIVE_OK) {
			char *line = _alpm_strtrim(buf.line);

			if(strcmp(line, "%NAME%") == 0) {
				READ_NEXT(line);
				if(strcmp(line, pkg->name) != 0) {
					_alpm_log(PM_LOG_ERROR, _("%s database is inconsistent: name "
								"mismatch on package %s\n"), db->treename, pkg->name);
				}
			} else if(strcmp(line, "%VERSION%") == 0) {
				READ_NEXT(line);
				if(strcmp(line, pkg->version) != 0) {
					_alpm_log(PM_LOG_ERROR, _("%s database is inconsistent: version "
								"mismatch on package %s\n"), db->treename, pkg->name);
				}
			} else if(strcmp(line, "%FILENAME%") == 0) {
				READ_AND_STORE(pkg->filename);
			} else if(strcmp(line, "%DESC%") == 0) {
				READ_AND_STORE(pkg->desc);
			} else if(strcmp(line, "%GROUPS%") == 0) {
				READ_AND_STORE_ALL(pkg->groups);
			} else if(strcmp(line, "%URL%") == 0) {
				READ_AND_STORE(pkg->url);
			} else if(strcmp(line, "%LICENSE%") == 0) {
				READ_AND_STORE_ALL(pkg->licenses);
			} else if(strcmp(line, "%ARCH%") == 0) {
				READ_AND_STORE(pkg->arch);
			} else if(strcmp(line, "%BUILDDATE%") == 0) {
				READ_NEXT(line);
				pkg->builddate = _alpm_parsedate(line);
			} else if(strcmp(line, "%PACKAGER%") == 0) {
				READ_AND_STORE(pkg->packager);
			} else if(strcmp(line, "%CSIZE%") == 0) {
				/* Note: the CSIZE and SIZE fields both share the "size" field in the
				 * pkginfo_t struct. This can be done b/c CSIZE is currently only used
				 * in sync databases, and SIZE is only used in local databases.
				 */
				READ_NEXT(line);
				pkg->size = atol(line);
				/* also store this value to isize if isize is unset */
				if(pkg->isize == 0) {
					pkg->isize = pkg->size;
				}
			} else if(strcmp(line, "%ISIZE%") == 0) {
				READ_NEXT(line);
				pkg->isize = atol(line);
			} else if(strcmp(line, "%MD5SUM%") == 0) {
				READ_AND_STORE(pkg->md5sum);
			} else if(strcmp(line, "%SHA256SUM%") == 0) {
				/* we don't do anything with this value right now */
				READ_NEXT(line);
			} else if(strcmp(line, "%PGPSIG%") == 0) {
<<<<<<< HEAD
				READ_AND_STORE(pkg->pgpsig.encdata);
=======
				/* we don't do anything with this value right now */
				READ_NEXT(line);
>>>>>>> 272e9b35
			} else if(strcmp(line, "%REPLACES%") == 0) {
				READ_AND_STORE_ALL(pkg->replaces);
			} else if(strcmp(line, "%DEPENDS%") == 0) {
				/* Different than the rest because of the _alpm_splitdep call. */
				while(1) {
					READ_NEXT(line);
					if(strlen(line) == 0) break;
					pkg->depends = alpm_list_add(pkg->depends, _alpm_splitdep(line));
				}
			} else if(strcmp(line, "%OPTDEPENDS%") == 0) {
				READ_AND_STORE_ALL(pkg->optdepends);
			} else if(strcmp(line, "%CONFLICTS%") == 0) {
				READ_AND_STORE_ALL(pkg->conflicts);
			} else if(strcmp(line, "%PROVIDES%") == 0) {
				READ_AND_STORE_ALL(pkg->provides);
			} else if(strcmp(line, "%DELTAS%") == 0) {
				/* Different than the rest because of the _alpm_delta_parse call. */
				while(1) {
					READ_NEXT(line);
					if(strlen(line) == 0) break;
					pkg->deltas = alpm_list_add(pkg->deltas, _alpm_delta_parse(line));
				}
			}
		}
	} else if(strcmp(filename, "files") == 0) {
		/* currently do nothing with this file */
	} else {
		/* unknown database file */
		_alpm_log(PM_LOG_DEBUG, "unknown database file: %s\n", filename);
	}

error:
	FREE(pkgname);
	/* TODO: return 0 always? */
	return 0;
}

static int sync_db_version(pmdb_t *db)
{
	return 2;
}

struct db_operations sync_db_ops = {
	.populate         = sync_db_populate,
	.unregister       = _alpm_db_unregister,
	.version          = sync_db_version,
};

pmdb_t *_alpm_db_register_sync(const char *treename)
{
	pmdb_t *db;
	alpm_list_t *i;

	ALPM_LOG_FUNC;

	for(i = handle->dbs_sync; i; i = i->next) {
		pmdb_t *sdb = i->data;
		if(strcmp(treename, sdb->treename) == 0) {
			_alpm_log(PM_LOG_DEBUG, "attempt to re-register the '%s' database, using existing\n", sdb->treename);
			return sdb;
		}
	}

	_alpm_log(PM_LOG_DEBUG, "registering sync database '%s'\n", treename);

	db = _alpm_db_new(treename, 0);
	if(db == NULL) {
		RET_ERR(PM_ERR_DB_CREATE, NULL);
	}
	db->ops = &sync_db_ops;

	handle->dbs_sync = alpm_list_add(handle->dbs_sync, db);
	return db;
}


/* vim: set ts=2 sw=2 noet: */<|MERGE_RESOLUTION|>--- conflicted
+++ resolved
@@ -472,12 +472,7 @@
 				/* we don't do anything with this value right now */
 				READ_NEXT(line);
 			} else if(strcmp(line, "%PGPSIG%") == 0) {
-<<<<<<< HEAD
 				READ_AND_STORE(pkg->pgpsig.encdata);
-=======
-				/* we don't do anything with this value right now */
-				READ_NEXT(line);
->>>>>>> 272e9b35
 			} else if(strcmp(line, "%REPLACES%") == 0) {
 				READ_AND_STORE_ALL(pkg->replaces);
 			} else if(strcmp(line, "%DEPENDS%") == 0) {
