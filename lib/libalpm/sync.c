/*
 *  sync.c
 *
 *  Copyright (c) 2006-2011 Pacman Development Team <pacman-dev@archlinux.org>
 *  Copyright (c) 2002-2006 by Judd Vinet <jvinet@zeroflux.org>
 *  Copyright (c) 2005 by Aurelien Foret <orelien@chez.com>
 *  Copyright (c) 2005 by Christian Hamar <krics@linuxforum.hu>
 *  Copyright (c) 2005, 2006 by Miklos Vajna <vmiklos@frugalware.org>
 *
 *  This program is free software; you can redistribute it and/or modify
 *  it under the terms of the GNU General Public License as published by
 *  the Free Software Foundation; either version 2 of the License, or
 *  (at your option) any later version.
 *
 *  This program is distributed in the hope that it will be useful,
 *  but WITHOUT ANY WARRANTY; without even the implied warranty of
 *  MERCHANTABILITY or FITNESS FOR A PARTICULAR PURPOSE.  See the
 *  GNU General Public License for more details.
 *
 *  You should have received a copy of the GNU General Public License
 *  along with this program.  If not, see <http://www.gnu.org/licenses/>.
 */

#include <sys/types.h> /* off_t */
#include <stdlib.h>
#include <stdio.h>
#include <string.h>
#include <stdint.h> /* intmax_t */
#include <unistd.h>
#include <limits.h>

/* libalpm */
#include "sync.h"
#include "alpm_list.h"
#include "log.h"
#include "package.h"
#include "db.h"
#include "deps.h"
#include "conflict.h"
#include "trans.h"
#include "add.h"
#include "util.h"
#include "handle.h"
#include "alpm.h"
#include "dload.h"
#include "delta.h"
#include "remove.h"
#include "diskspace.h"
#include "signing.h"

/** Check for new version of pkg in sync repos
 * (only the first occurrence is considered in sync)
 */
alpm_pkg_t SYMEXPORT *alpm_sync_newversion(alpm_pkg_t *pkg, alpm_list_t *dbs_sync)
{
	alpm_list_t *i;
	alpm_pkg_t *spkg = NULL;

	ASSERT(pkg != NULL, return NULL);
	pkg->handle->pm_errno = 0;

	for(i = dbs_sync; !spkg && i; i = i->next) {
		spkg = _alpm_db_get_pkgfromcache(i->data, pkg->name);
	}

	if(spkg == NULL) {
		_alpm_log(pkg->handle, ALPM_LOG_DEBUG, "'%s' not found in sync db => no upgrade\n",
				pkg->name);
		return NULL;
	}

	/* compare versions and see if spkg is an upgrade */
	if(_alpm_pkg_compare_versions(spkg, pkg) > 0) {
		_alpm_log(pkg->handle, ALPM_LOG_DEBUG, "new version of '%s' found (%s => %s)\n",
					pkg->name, pkg->version, spkg->version);
		return spkg;
	}
	/* spkg is not an upgrade */
	return NULL;
}

static int check_literal(alpm_handle_t *handle, alpm_pkg_t *lpkg,
		alpm_pkg_t *spkg, int enable_downgrade)
{
	/* 1. literal was found in sdb */
	int cmp = _alpm_pkg_compare_versions(spkg, lpkg);
	if(cmp > 0) {
		_alpm_log(handle, ALPM_LOG_DEBUG, "new version of '%s' found (%s => %s)\n",
				lpkg->name, lpkg->version, spkg->version);
		/* check IgnorePkg/IgnoreGroup */
		if(_alpm_pkg_should_ignore(handle, spkg)
				|| _alpm_pkg_should_ignore(handle, lpkg)) {
			_alpm_log(handle, ALPM_LOG_WARNING, _("%s: ignoring package upgrade (%s => %s)\n"),
					lpkg->name, lpkg->version, spkg->version);
		} else {
			_alpm_log(handle, ALPM_LOG_DEBUG, "adding package %s-%s to the transaction targets\n",
					spkg->name, spkg->version);
			return 1;
		}
	} else if(cmp < 0) {
		if(enable_downgrade) {
			/* check IgnorePkg/IgnoreGroup */
			if(_alpm_pkg_should_ignore(handle, spkg)
					|| _alpm_pkg_should_ignore(handle, lpkg)) {
				_alpm_log(handle, ALPM_LOG_WARNING, _("%s: ignoring package downgrade (%s => %s)\n"),
						lpkg->name, lpkg->version, spkg->version);
			} else {
				_alpm_log(handle, ALPM_LOG_WARNING, _("%s: downgrading from version %s to version %s\n"),
						lpkg->name, lpkg->version, spkg->version);
				return 1;
			}
		} else {
			alpm_db_t *sdb = alpm_pkg_get_db(spkg);
			_alpm_log(handle, ALPM_LOG_WARNING, _("%s: local (%s) is newer than %s (%s)\n"),
					lpkg->name, lpkg->version, sdb->treename, spkg->version);
		}
	}
	return 0;
}

static alpm_list_t *check_replacers(alpm_handle_t *handle, alpm_pkg_t *lpkg,
		alpm_db_t *sdb)
{
	/* 2. search for replacers in sdb */
	alpm_list_t *replacers = NULL;
	alpm_list_t *k;
	_alpm_log(handle, ALPM_LOG_DEBUG,
			"searching for replacements for %s\n", lpkg->name);
	for(k = _alpm_db_get_pkgcache(sdb); k; k = k->next) {
		int found = 0;
		alpm_pkg_t *spkg = k->data;
		alpm_list_t *l;
		for(l = alpm_pkg_get_replaces(spkg); l; l = l->next) {
			alpm_depend_t *replace = l->data;
			/* we only want to consider literal matches at this point. */
			if(_alpm_depcmp_literal(lpkg, replace)) {
				found = 1;
				break;
			}
		}
		if(found) {
			int doreplace = 0;
			alpm_pkg_t *tpkg;
			/* check IgnorePkg/IgnoreGroup */
			if(_alpm_pkg_should_ignore(handle, spkg)
					|| _alpm_pkg_should_ignore(handle, lpkg)) {
				_alpm_log(handle, ALPM_LOG_WARNING,
						_("ignoring package replacement (%s-%s => %s-%s)\n"),
						lpkg->name, lpkg->version, spkg->name, spkg->version);
				continue;
			}

			QUESTION(handle, ALPM_QUESTION_REPLACE_PKG, lpkg, spkg,
					sdb->treename, &doreplace);
			if(!doreplace) {
				continue;
			}

			/* If spkg is already in the target list, we append lpkg to spkg's
			 * removes list */
			tpkg = _alpm_pkg_find(handle->trans->add, spkg->name);
			if(tpkg) {
				/* sanity check, multiple repos can contain spkg->name */
				if(tpkg->origin_data.db != sdb) {
					_alpm_log(handle, ALPM_LOG_WARNING, _("cannot replace %s by %s\n"),
							lpkg->name, spkg->name);
					continue;
				}
				_alpm_log(handle, ALPM_LOG_DEBUG, "appending %s to the removes list of %s\n",
						lpkg->name, tpkg->name);
				tpkg->removes = alpm_list_add(tpkg->removes, lpkg);
				/* check the to-be-replaced package's reason field */
				if(alpm_pkg_get_reason(lpkg) == ALPM_PKG_REASON_EXPLICIT) {
					tpkg->reason = ALPM_PKG_REASON_EXPLICIT;
				}
			} else {
				/* add spkg to the target list */
				/* copy over reason */
				spkg->reason = alpm_pkg_get_reason(lpkg);
				spkg->removes = alpm_list_add(NULL, lpkg);
				_alpm_log(handle, ALPM_LOG_DEBUG,
						"adding package %s-%s to the transaction targets\n",
						spkg->name, spkg->version);
				replacers = alpm_list_add(replacers, spkg);
			}
		}
	}
	return replacers;
}

/** Search for packages to upgrade and add them to the transaction. */
int SYMEXPORT alpm_sync_sysupgrade(alpm_handle_t *handle, int enable_downgrade)
{
	alpm_list_t *i, *j;
	alpm_trans_t *trans;

	CHECK_HANDLE(handle, return -1);
	trans = handle->trans;
	ASSERT(trans != NULL, RET_ERR(handle, ALPM_ERR_TRANS_NULL, -1));
	ASSERT(trans->state == STATE_INITIALIZED, RET_ERR(handle, ALPM_ERR_TRANS_NOT_INITIALIZED, -1));

	_alpm_log(handle, ALPM_LOG_DEBUG, "checking for package upgrades\n");
	for(i = _alpm_db_get_pkgcache(handle->db_local); i; i = i->next) {
		alpm_pkg_t *lpkg = i->data;

		if(_alpm_pkg_find(trans->add, lpkg->name)) {
			_alpm_log(handle, ALPM_LOG_DEBUG, "%s is already in the target list -- skipping\n", lpkg->name);
			continue;
		}

		/* Search for literal then replacers in each sync database. */
		for(j = handle->dbs_sync; j; j = j->next) {
			alpm_db_t *sdb = j->data;
			/* Check sdb */
			alpm_pkg_t *spkg = _alpm_db_get_pkgfromcache(sdb, lpkg->name);
			int literal_upgrade = 0;
			if(spkg) {
				literal_upgrade = check_literal(handle, lpkg, spkg, enable_downgrade);
				if(literal_upgrade) {
					trans->add = alpm_list_add(trans->add, spkg);
				}
				/* jump to next local package */
				break;
			} else {
				alpm_list_t *replacers;
				replacers = check_replacers(handle, lpkg, sdb);
				if(replacers) {
					trans->add = alpm_list_join(trans->add, replacers);
				}
			}
		}
	}

	return 0;
}

/** Find group members across a list of databases.
 * If a member exists in several databases, only the first database is used.
 * IgnorePkg is also handled.
 * @param dbs the list of alpm_db_t *
 * @param name the name of the group
 * @return the list of alpm_pkg_t * (caller is responsible for alpm_list_free)
 */
alpm_list_t SYMEXPORT *alpm_find_group_pkgs(alpm_list_t *dbs,
		const char *name)
{
	alpm_list_t *i, *j, *pkgs = NULL, *ignorelist = NULL;

	for(i = dbs; i; i = i->next) {
		alpm_db_t *db = i->data;
		alpm_group_t *grp = alpm_db_get_group(db, name);

		if(!grp)
			continue;

		for(j = grp->packages; j; j = j->next) {
			alpm_pkg_t *pkg = j->data;

			if(_alpm_pkg_find(ignorelist, pkg->name)) {
				continue;
			}
			if(_alpm_pkg_should_ignore(db->handle, pkg)) {
				ignorelist = alpm_list_add(ignorelist, pkg);
				int install = 0;
				QUESTION(db->handle, ALPM_QUESTION_INSTALL_IGNOREPKG, pkg,
						NULL, NULL, &install);
				if(!install)
					continue;
			}
			if(!_alpm_pkg_find(pkgs, pkg->name)) {
				pkgs = alpm_list_add(pkgs, pkg);
			}
		}
	}
	alpm_list_free(ignorelist);
	return pkgs;
}

/** Compute the size of the files that will be downloaded to install a
 * package.
 * @param newpkg the new package to upgrade to
 */
static int compute_download_size(alpm_pkg_t *newpkg)
{
	const char *fname;
	char *fpath, *fnamepart = NULL;
	off_t size = 0;
	alpm_handle_t *handle = newpkg->handle;
	int ret = 0;

	if(newpkg->origin != PKG_FROM_SYNCDB) {
		newpkg->infolevel |= INFRQ_DSIZE;
		newpkg->download_size = 0;
		return 0;
	}

	ASSERT(newpkg->filename != NULL, RET_ERR(handle, ALPM_ERR_PKG_INVALID_NAME, -1));
	fname = newpkg->filename;
	fpath = _alpm_filecache_find(handle, fname);

	/* downloaded file exists, so there's nothing to grab */
	if(fpath) {
		size = 0;
		goto finish;
	}

	CALLOC(fnamepart, strlen(fname) + 6, sizeof(char), return -1);
	sprintf(fnamepart, "%s.part", fname);
	fpath = _alpm_filecache_find(handle, fnamepart);
	if(fpath) {
		struct stat st;
		if(stat(fpath, &st) == 0) {
			/* subtract the size of the .part file */
			_alpm_log(handle, ALPM_LOG_DEBUG, "using (package - .part) size\n");
			size = newpkg->size - st.st_size;
			size = size < 0 ? 0 : size;
		}

		/* tell the caller that we have a partial */
		ret = 1;
	} else if(handle->deltaratio > 0.0) {
		off_t dltsize;

		dltsize = _alpm_shortest_delta_path(handle, newpkg->deltas,
				newpkg->filename, &newpkg->delta_path);

		if(newpkg->delta_path && (dltsize < newpkg->size * handle->deltaratio)) {
			_alpm_log(handle, ALPM_LOG_DEBUG, "using delta size\n");
			size = dltsize;
		} else {
			_alpm_log(handle, ALPM_LOG_DEBUG, "using package size\n");
			size = newpkg->size;
			alpm_list_free(newpkg->delta_path);
			newpkg->delta_path = NULL;
		}
	} else {
		size = newpkg->size;
	}

finish:
	_alpm_log(handle, ALPM_LOG_DEBUG, "setting download size %jd for pkg %s\n",
			(intmax_t)size, newpkg->name);

	newpkg->infolevel |= INFRQ_DSIZE;
	newpkg->download_size = size;

	FREE(fpath);
	FREE(fnamepart);

	return ret;
}

int _alpm_sync_prepare(alpm_handle_t *handle, alpm_list_t **data)
{
	alpm_list_t *i, *j;
	alpm_list_t *deps = NULL;
	alpm_list_t *unresolvable = NULL;
	size_t from_sync = 0;
	int ret = 0;
	alpm_trans_t *trans = handle->trans;

	if(data) {
		*data = NULL;
	}

	for(i = trans->add; i; i = i->next) {
		alpm_pkg_t *spkg = i->data;
		from_sync += (spkg->origin == PKG_FROM_SYNCDB);
	}

	/* ensure all sync database are valid if we will be using them */
	for(i = handle->dbs_sync; i; i = i->next) {
		const alpm_db_t *db = i->data;
		if(db->status & DB_STATUS_INVALID) {
			RET_ERR(handle, ALPM_ERR_DB_INVALID, -1);
		}
		/* missing databases are not allowed if we have sync targets */
		if(from_sync && db->status & DB_STATUS_MISSING) {
			RET_ERR(handle, ALPM_ERR_DB_NOT_FOUND, -1);
		}
	}

	if(!(trans->flags & ALPM_TRANS_FLAG_NODEPS)) {
		alpm_list_t *resolved = NULL;
		alpm_list_t *remove = NULL;
		alpm_list_t *localpkgs;

		/* Build up list by repeatedly resolving each transaction package */
		/* Resolve targets dependencies */
		EVENT(handle, ALPM_EVENT_RESOLVEDEPS_START, NULL, NULL);
		_alpm_log(handle, ALPM_LOG_DEBUG, "resolving target's dependencies\n");

		/* build remove list for resolvedeps */
		for(i = trans->add; i; i = i->next) {
			alpm_pkg_t *spkg = i->data;
			for(j = spkg->removes; j; j = j->next) {
				remove = alpm_list_add(remove, j->data);
			}
		}

		/* Compute the fake local database for resolvedeps (partial fix for the
		 * phonon/qt issue) */
		localpkgs = alpm_list_diff(_alpm_db_get_pkgcache(handle->db_local),
				trans->add, _alpm_pkg_cmp);

		/* Resolve packages in the transaction one at a time, in addition
		   building up a list of packages which could not be resolved. */
		for(i = trans->add; i; i = i->next) {
			alpm_pkg_t *pkg = i->data;
			if(_alpm_resolvedeps(handle, localpkgs, pkg, trans->add,
						&resolved, remove, data) == -1) {
				unresolvable = alpm_list_add(unresolvable, pkg);
			}
			/* Else, [resolved] now additionally contains [pkg] and all of its
			   dependencies not already on the list */
		}
		alpm_list_free(localpkgs);
		alpm_list_free(remove);

		/* If there were unresolvable top-level packages, prompt the user to
		   see if they'd like to ignore them rather than failing the sync */
		if(unresolvable != NULL) {
			int remove_unresolvable = 0;
			alpm_errno_t saved_err = handle->pm_errno;
			QUESTION(handle, ALPM_QUESTION_REMOVE_PKGS, unresolvable,
					NULL, NULL, &remove_unresolvable);
			if(remove_unresolvable) {
				/* User wants to remove the unresolvable packages from the
				   transaction. The packages will be removed from the actual
				   transaction when the transaction packages are replaced with a
				   dependency-reordered list below */
				handle->pm_errno = 0;
				if(data) {
					alpm_list_free_inner(*data, (alpm_list_fn_free)_alpm_depmiss_free);
					alpm_list_free(*data);
					*data = NULL;
				}
			} else {
				/* pm_errno was set by resolvedeps, callback may have overwrote it */
				handle->pm_errno = saved_err;
				alpm_list_free(resolved);
				ret = -1;
				goto cleanup;
			}
		}

		/* Set DEPEND reason for pulled packages */
		for(i = resolved; i; i = i->next) {
			alpm_pkg_t *pkg = i->data;
			if(!_alpm_pkg_find(trans->add, pkg->name)) {
				pkg->reason = ALPM_PKG_REASON_DEPEND;
			}
		}

		/* Unresolvable packages will be removed from the target list; set these
		 * aside in the transaction as a list we won't operate on. If we free them
		 * before the end of the transaction, we may kill pointers the frontend
		 * holds to package objects. */
		trans->unresolvable = unresolvable;

		/* re-order w.r.t. dependencies */
		alpm_list_free(trans->add);
		trans->add = _alpm_sortbydeps(handle, resolved, 0);
		alpm_list_free(resolved);

		EVENT(handle, ALPM_EVENT_RESOLVEDEPS_DONE, NULL, NULL);
	}

	if(!(trans->flags & ALPM_TRANS_FLAG_NOCONFLICTS)) {
		/* check for inter-conflicts and whatnot */
		EVENT(handle, ALPM_EVENT_INTERCONFLICTS_START, NULL, NULL);

		_alpm_log(handle, ALPM_LOG_DEBUG, "looking for conflicts\n");

		/* 1. check for conflicts in the target list */
		_alpm_log(handle, ALPM_LOG_DEBUG, "check targets vs targets\n");
		deps = _alpm_innerconflicts(handle, trans->add);

		for(i = deps; i; i = i->next) {
			alpm_conflict_t *conflict = i->data;
			alpm_pkg_t *rsync, *sync, *sync1, *sync2;

			/* have we already removed one of the conflicting targets? */
			sync1 = _alpm_pkg_find(trans->add, conflict->package1);
			sync2 = _alpm_pkg_find(trans->add, conflict->package2);
			if(!sync1 || !sync2) {
				continue;
			}

			_alpm_log(handle, ALPM_LOG_DEBUG, "conflicting packages in the sync list: '%s' <-> '%s'\n",
					conflict->package1, conflict->package2);

			/* if sync1 provides sync2, we remove sync2 from the targets, and vice versa */
			alpm_depend_t *dep1 = _alpm_splitdep(conflict->package1);
			alpm_depend_t *dep2 = _alpm_splitdep(conflict->package2);
			if(_alpm_depcmp(sync1, dep2)) {
				rsync = sync2;
				sync = sync1;
			} else if(_alpm_depcmp(sync2, dep1)) {
				rsync = sync1;
				sync = sync2;
			} else {
				_alpm_log(handle, ALPM_LOG_ERROR, _("unresolvable package conflicts detected\n"));
				handle->pm_errno = ALPM_ERR_CONFLICTING_DEPS;
				ret = -1;
				if(data) {
					alpm_conflict_t *newconflict = _alpm_conflict_dup(conflict);
					if(newconflict) {
						*data = alpm_list_add(*data, newconflict);
					}
				}
				alpm_list_free_inner(deps, (alpm_list_fn_free)_alpm_conflict_free);
				alpm_list_free(deps);
				_alpm_dep_free(dep1);
				_alpm_dep_free(dep2);
				goto cleanup;
			}
			_alpm_dep_free(dep1);
			_alpm_dep_free(dep2);

			/* Prints warning */
			_alpm_log(handle, ALPM_LOG_WARNING,
					_("removing '%s' from target list because it conflicts with '%s'\n"),
					rsync->name, sync->name);
			trans->add = alpm_list_remove(trans->add, rsync, _alpm_pkg_cmp, NULL);
			/* rsync is not a transaction target anymore */
			trans->unresolvable = alpm_list_add(trans->unresolvable, rsync);
			continue;
		}

		alpm_list_free_inner(deps, (alpm_list_fn_free)_alpm_conflict_free);
		alpm_list_free(deps);
		deps = NULL;

		/* 2. we check for target vs db conflicts (and resolve)*/
		_alpm_log(handle, ALPM_LOG_DEBUG, "check targets vs db and db vs targets\n");
		deps = _alpm_outerconflicts(handle->db_local, trans->add);

		for(i = deps; i; i = i->next) {
			alpm_conflict_t *conflict = i->data;

			/* if conflict->package2 (the local package) is not elected for removal,
			   we ask the user */
			int found = 0;
			for(j = trans->add; j && !found; j = j->next) {
				alpm_pkg_t *spkg = j->data;
				if(_alpm_pkg_find(spkg->removes, conflict->package2)) {
					found = 1;
				}
			}
			if(found) {
				continue;
			}

			_alpm_log(handle, ALPM_LOG_DEBUG, "package '%s' conflicts with '%s'\n",
					conflict->package1, conflict->package2);

			alpm_pkg_t *sync = _alpm_pkg_find(trans->add, conflict->package1);
			alpm_pkg_t *local = _alpm_db_get_pkgfromcache(handle->db_local, conflict->package2);
			int doremove = 0;
			QUESTION(handle, ALPM_QUESTION_CONFLICT_PKG, conflict->package1,
							conflict->package2, conflict->reason->name, &doremove);
			if(doremove) {
				/* append to the removes list */
				_alpm_log(handle, ALPM_LOG_DEBUG, "electing '%s' for removal\n", conflict->package2);
				sync->removes = alpm_list_add(sync->removes, local);
			} else { /* abort */
				_alpm_log(handle, ALPM_LOG_ERROR, _("unresolvable package conflicts detected\n"));
				handle->pm_errno = ALPM_ERR_CONFLICTING_DEPS;
				ret = -1;
				if(data) {
					alpm_conflict_t *newconflict = _alpm_conflict_dup(conflict);
					if(newconflict) {
						*data = alpm_list_add(*data, newconflict);
					}
				}
				alpm_list_free_inner(deps, (alpm_list_fn_free)_alpm_conflict_free);
				alpm_list_free(deps);
				goto cleanup;
			}
		}
		EVENT(handle, ALPM_EVENT_INTERCONFLICTS_DONE, NULL, NULL);
		alpm_list_free_inner(deps, (alpm_list_fn_free)_alpm_conflict_free);
		alpm_list_free(deps);
	}

	/* Build trans->remove list */
	for(i = trans->add; i; i = i->next) {
		alpm_pkg_t *spkg = i->data;
		for(j = spkg->removes; j; j = j->next) {
			alpm_pkg_t *rpkg = j->data;
			if(!_alpm_pkg_find(trans->remove, rpkg->name)) {
				alpm_pkg_t *copy;
				_alpm_log(handle, ALPM_LOG_DEBUG, "adding '%s' to remove list\n", rpkg->name);
				if(_alpm_pkg_dup(rpkg, &copy) == -1) {
					return -1;
				}
				trans->remove = alpm_list_add(trans->remove, copy);
			}
		}
	}

	if(!(trans->flags & ALPM_TRANS_FLAG_NODEPS)) {
		_alpm_log(handle, ALPM_LOG_DEBUG, "checking dependencies\n");
		deps = alpm_checkdeps(handle, _alpm_db_get_pkgcache(handle->db_local),
				trans->remove, trans->add, 1);
		if(deps) {
			handle->pm_errno = ALPM_ERR_UNSATISFIED_DEPS;
			ret = -1;
			if(data) {
				*data = deps;
			} else {
				alpm_list_free_inner(deps, (alpm_list_fn_free)_alpm_depmiss_free);
				alpm_list_free(deps);
			}
			goto cleanup;
		}
	}
	for(i = trans->add; i; i = i->next) {
		/* update download size field */
		alpm_pkg_t *spkg = i->data;
		if(compute_download_size(spkg) < 0) {
			ret = -1;
			goto cleanup;
		}
	}

cleanup:
	return ret;
}

/** Returns the size of the files that will be downloaded to install a
 * package.
 * @param newpkg the new package to upgrade to
 * @return the size of the download
 */
off_t SYMEXPORT alpm_pkg_download_size(alpm_pkg_t *newpkg)
{
	if(!(newpkg->infolevel & INFRQ_DSIZE)) {
		compute_download_size(newpkg);
	}
	return newpkg->download_size;
}

static int endswith(const char *filename, const char *extension)
{
	const char *s = filename + strlen(filename) - strlen(extension);
	return strcmp(s, extension) == 0;
}

/** Applies delta files to create an upgraded package file.
 *
 * All intermediate files are deleted, leaving only the starting and
 * ending package files.
 *
 * @param handle the context handle
 *
 * @return 0 if all delta files were able to be applied, 1 otherwise.
 */
static int apply_deltas(alpm_handle_t *handle)
{
	alpm_list_t *i;
	int deltas_found = 0, ret = 0;
	const char *cachedir = _alpm_filecache_setup(handle);
	alpm_trans_t *trans = handle->trans;

	for(i = trans->add; i; i = i->next) {
		alpm_pkg_t *spkg = i->data;
		alpm_list_t *delta_path = spkg->delta_path;
		alpm_list_t *dlts = NULL;

		if(!delta_path) {
			continue;
		}

		if(!deltas_found) {
			/* only show this if we actually have deltas to apply, and it is before
			 * the very first one */
			EVENT(handle, ALPM_EVENT_DELTA_PATCHES_START, NULL, NULL);
			deltas_found = 1;
		}

		for(dlts = delta_path; dlts; dlts = dlts->next) {
			alpm_delta_t *d = dlts->data;
			char *delta, *from, *to;
			char command[PATH_MAX];
			size_t len = 0;

			delta = _alpm_filecache_find(handle, d->delta);
			/* the initial package might be in a different cachedir */
			if(dlts == delta_path) {
				from = _alpm_filecache_find(handle, d->from);
			} else {
				/* len = cachedir len + from len + '/' + null */
				len = strlen(cachedir) + strlen(d->from) + 2;
				MALLOC(from, len, RET_ERR(handle, ALPM_ERR_MEMORY, 1));
				snprintf(from, len, "%s/%s", cachedir, d->from);
			}
			len = strlen(cachedir) + strlen(d->to) + 2;
			MALLOC(to, len, RET_ERR(handle, ALPM_ERR_MEMORY, 1));
			snprintf(to, len, "%s/%s", cachedir, d->to);

			/* build the patch command */
			if(endswith(to, ".gz")) {
				/* special handling for gzip : we disable timestamp with -n option */
				snprintf(command, PATH_MAX, "xdelta3 -d -q -R -c -s %s %s | gzip -n > %s", from, delta, to);
			} else {
				snprintf(command, PATH_MAX, "xdelta3 -d -q -s %s %s %s", from, delta, to);
			}

			_alpm_log(handle, ALPM_LOG_DEBUG, "command: %s\n", command);

			EVENT(handle, ALPM_EVENT_DELTA_PATCH_START, d->to, d->delta);

			int retval = system(command);
			if(retval == 0) {
				EVENT(handle, ALPM_EVENT_DELTA_PATCH_DONE, NULL, NULL);

				/* delete the delta file */
				unlink(delta);

				/* Delete the 'from' package but only if it is an intermediate
				 * package. The starting 'from' package should be kept, just
				 * as if deltas were not used. */
				if(dlts != delta_path) {
					unlink(from);
				}
			}
			FREE(from);
			FREE(to);
			FREE(delta);

			if(retval != 0) {
				/* one delta failed for this package, cancel the remaining ones */
				EVENT(handle, ALPM_EVENT_DELTA_PATCH_FAILED, NULL, NULL);
				handle->pm_errno = ALPM_ERR_DLT_PATCHFAILED;
				ret = 1;
				break;
			}
		}
	}
	if(deltas_found) {
		EVENT(handle, ALPM_EVENT_DELTA_PATCHES_DONE, NULL, NULL);
	}

	return ret;
}

/**
 * Prompts to delete the file now that we know it is invalid.
 * @param handle the context handle
 * @param filename the absolute path of the file to test
 * @param reason an error code indicating the reason for package invalidity
 *
 * @return 1 if file was removed, 0 otherwise
 */
static int prompt_to_delete(alpm_handle_t *handle, const char *filepath,
		alpm_errno_t reason)
{
	int doremove = 0;
	QUESTION(handle, ALPM_QUESTION_CORRUPTED_PKG, (char *)filepath,
			&reason, NULL, &doremove);
	if(doremove) {
		unlink(filepath);
	}
	return doremove;
}

static int validate_deltas(alpm_handle_t *handle, alpm_list_t *deltas)
{
	alpm_list_t *i, *errors = NULL;

	if(!deltas) {
		return 0;
	}

	/* Check integrity of deltas */
	EVENT(handle, ALPM_EVENT_DELTA_INTEGRITY_START, NULL, NULL);
	for(i = deltas; i; i = i->next) {
		alpm_delta_t *d = i->data;
		char *filepath = _alpm_filecache_find(handle, d->delta);

		if(_alpm_test_checksum(filepath, d->delta_md5, ALPM_CSUM_MD5)) {
			errors = alpm_list_add(errors, filepath);
		} else {
			FREE(filepath);
		}
	}
	EVENT(handle, ALPM_EVENT_DELTA_INTEGRITY_DONE, NULL, NULL);

	if(errors) {
		for(i = errors; i; i = i->next) {
			char *filepath = i->data;
			prompt_to_delete(handle, filepath, ALPM_ERR_DLT_INVALID);
			FREE(filepath);
		}
		alpm_list_free(errors);
		handle->pm_errno = ALPM_ERR_DLT_INVALID;
		return -1;
	}
	return 0;
}

static struct dload_payload *build_payload(alpm_handle_t *handle,
		const char *filename, size_t size, alpm_list_t *servers)
{
		struct dload_payload *payload;

		CALLOC(payload, 1, sizeof(*payload), RET_ERR(handle, ALPM_ERR_MEMORY, NULL));
		STRDUP(payload->remote_name, filename, RET_ERR(handle, ALPM_ERR_MEMORY, NULL));
		payload->max_size = size;
		payload->servers = servers;
		return payload;
}

static int find_dl_candidates(alpm_db_t *repo, alpm_list_t **files, alpm_list_t **deltas)
{
	alpm_list_t *i;
	alpm_handle_t *handle = repo->handle;

	for(i = handle->trans->add; i; i = i->next) {
		alpm_pkg_t *spkg = i->data;

		if(spkg->origin != PKG_FROM_FILE && repo == spkg->origin_data.db) {
			alpm_list_t *delta_path = spkg->delta_path;

			if(!repo->servers) {
				handle->pm_errno = ALPM_ERR_SERVER_NONE;
				_alpm_log(handle, ALPM_LOG_ERROR, "%s: %s\n",
						alpm_strerror(handle->pm_errno), repo->treename);
				return 1;
			}

			if(delta_path) {
				/* using deltas */
				alpm_list_t *dlts;
				for(dlts = delta_path; dlts; dlts = dlts->next) {
					alpm_delta_t *delta = dlts->data;
					if(delta->download_size != 0) {
						struct dload_payload *payload = build_payload(
								handle, delta->delta, delta->download_size, repo->servers);
						ASSERT(payload, return -1);
						*files = alpm_list_add(*files, payload);
					}
					/* keep a list of all the delta files for md5sums */
					*deltas = alpm_list_add(*deltas, delta);
				}

			} else if(spkg->download_size != 0) {
				struct dload_payload *payload;
				ASSERT(spkg->filename != NULL, RET_ERR(handle, ALPM_ERR_PKG_INVALID_NAME, -1));
				payload = build_payload(handle, spkg->filename, spkg->size, repo->servers);
				ASSERT(payload, return -1);
				*files = alpm_list_add(*files, payload);
			}
		}
	}

	return 0;
}

static int download_single_file(alpm_handle_t *handle, struct dload_payload *payload,
		const char *cachedir)
{
	const alpm_list_t *server;

	for(server = payload->servers; server; server = server->next) {
		const char *server_url = server->data;
		size_t len;

		/* print server + filename into a buffer */
		len = strlen(server_url) + strlen(payload->remote_name) + 2;
		MALLOC(payload->fileurl, len, RET_ERR(handle, ALPM_ERR_MEMORY, -1));
		snprintf(payload->fileurl, len, "%s/%s", server_url, payload->remote_name);
		payload->handle = handle;
		payload->allow_resume = 1;

		if(_alpm_download(payload, cachedir, NULL) != -1) {
			return 0;
		}
	}

	return -1;
}

static int download_files(alpm_handle_t *handle, alpm_list_t **deltas)
{
	const char *cachedir;
	alpm_list_t *i, *files = NULL;
	int errors = 0;

	cachedir = _alpm_filecache_setup(handle);
	handle->trans->state = STATE_DOWNLOADING;

	/* Total progress - figure out the total download size if required to
	 * pass to the callback. This function is called once, and it is up to the
	 * frontend to compute incremental progress. */
	if(handle->totaldlcb) {
		off_t total_size = (off_t)0;
		/* sum up the download size for each package and store total */
		for(i = handle->trans->add; i; i = i->next) {
			alpm_pkg_t *spkg = i->data;
			total_size += spkg->download_size;
		}
		handle->totaldlcb(total_size);
	}

	for(i = handle->dbs_sync; i; i = i->next) {
<<<<<<< HEAD
		errors += find_dl_candidates(i->data, &files, deltas);
	}
=======
		alpm_db_t *current = i->data;

		for(j = handle->trans->add; j; j = j->next) {
			alpm_pkg_t *spkg = j->data;

			if(spkg->origin != PKG_FROM_FILE && current == spkg->origin_data.db) {
				alpm_list_t *delta_path = spkg->delta_path;
				if(delta_path) {
					/* using deltas */
					alpm_list_t *dlts;
					for(dlts = delta_path; dlts; dlts = dlts->next) {
						alpm_delta_t *delta = dlts->data;
						if(delta->download_size != 0) {
							struct dload_payload *dpayload;

							CALLOC(dpayload, 1, sizeof(*dpayload), RET_ERR(handle, ALPM_ERR_MEMORY, -1));
							STRDUP(dpayload->remote_name, delta->delta, RET_ERR(handle, ALPM_ERR_MEMORY, -1));
							dpayload->max_size = delta->delta_size;

							files = alpm_list_add(files, dpayload);
						}
						/* keep a list of all the delta files for md5sums */
						*deltas = alpm_list_add(*deltas, delta);
					}
>>>>>>> b4f5a63e

	if(files) {
		/* check for necessary disk space for download */
		if(handle->checkspace) {
			off_t *file_sizes;
			size_t idx, num_files;
			int ret;

			_alpm_log(handle, ALPM_LOG_DEBUG, "checking available disk space for download\n");

			num_files = alpm_list_count(files);
			CALLOC(file_sizes, num_files, sizeof(off_t), goto finish);

			for(i = files, idx = 0; i; i = i->next, idx++) {
				const struct dload_payload *payload = i->data;
				file_sizes[idx] = payload->max_size;
			}

			ret = _alpm_check_downloadspace(handle, cachedir, num_files, file_sizes);
			free(file_sizes);

			if(ret != 0) {
				errors++;
				goto finish;
			}
		}

		EVENT(handle, ALPM_EVENT_RETRIEVE_START, NULL, NULL);
		for(i = files; i; i = i->next) {
			if(download_single_file(handle, i->data, cachedir) == -1) {
				errors++;
				_alpm_log(handle, ALPM_LOG_WARNING, _("failed to retrieve some files\n"));
			}
		}
	}

finish:
	if(files) {
		alpm_list_free_inner(files, (alpm_list_fn_free)_alpm_dload_payload_reset);
		FREELIST(files);
	}

	for(i = handle->trans->add; i; i = i->next) {
		alpm_pkg_t *pkg = i->data;
		pkg->infolevel &= ~INFRQ_DSIZE;
		pkg->download_size = 0;
	}

	/* clear out value to let callback know we are done */
	if(handle->totaldlcb) {
		handle->totaldlcb(0);
	}

	return errors;
}

static int check_validity(alpm_handle_t *handle,
		size_t total, size_t total_bytes)
{
	struct validity {
		alpm_pkg_t *pkg;
		char *path;
		alpm_siglist_t *siglist;
		alpm_siglevel_t level;
		alpm_errno_t error;
	};
	size_t current = 0, current_bytes = 0;
	alpm_list_t *i, *errors = NULL;

	/* Check integrity of packages */
	EVENT(handle, ALPM_EVENT_INTEGRITY_START, NULL, NULL);

	for(i = handle->trans->add; i; i = i->next, current++) {
		struct validity v = { i->data, NULL, NULL, 0, 0 };
		int percent = (int)(((double)current_bytes / total_bytes) * 100);

		PROGRESS(handle, ALPM_PROGRESS_INTEGRITY_START, "", percent,
				total, current);
		if(v.pkg->origin == PKG_FROM_FILE) {
			continue; /* pkg_load() has been already called, this package is valid */
		}

		current_bytes += v.pkg->size;
		v.path = _alpm_filecache_find(handle, v.pkg->filename);
		v.level = alpm_db_get_siglevel(alpm_pkg_get_db(v.pkg));

		if(_alpm_pkg_validate_internal(handle, v.path, v.pkg,
					v.level, &v.siglist) == -1) {
			v.error = handle->pm_errno;
			struct validity *invalid = malloc(sizeof(struct validity));
			memcpy(invalid, &v, sizeof(struct validity));
			errors = alpm_list_add(errors, invalid);
		} else {
			alpm_siglist_cleanup(v.siglist);
			free(v.siglist);
			free(v.path);
		}
	}

	PROGRESS(handle, ALPM_PROGRESS_INTEGRITY_START, "", 100,
			total, current);
	EVENT(handle, ALPM_EVENT_INTEGRITY_DONE, NULL, NULL);

	if(errors) {
		int tryagain = 0;
		for(i = errors; i; i = i->next) {
			struct validity *v = i->data;
			if(v->error == ALPM_ERR_PKG_INVALID_SIG) {
				int retry = _alpm_process_siglist(handle, v->pkg->name, v->siglist,
						v->level & ALPM_SIG_PACKAGE_OPTIONAL,
						v->level & ALPM_SIG_PACKAGE_MARGINAL_OK,
						v->level & ALPM_SIG_PACKAGE_UNKNOWN_OK);
				tryagain += retry;
			} else if(v->error == ALPM_ERR_PKG_INVALID_CHECKSUM) {
				prompt_to_delete(handle, v->path, v->error);
			}
			alpm_siglist_cleanup(v->siglist);
			free(v->siglist);
			free(v->path);
			free(v);
		}
		alpm_list_free(errors);

		if(tryagain == 0) {
			if(!handle->pm_errno) {
				RET_ERR(handle, ALPM_ERR_PKG_INVALID, -1);
			}
			return -1;
		}
		/* we were told at least once we can try again */
		return 1;
	}

	return 0;
}

static int load_packages(alpm_handle_t *handle, alpm_list_t **data,
		size_t total, size_t total_bytes)
{
	size_t current = 0, current_bytes = 0;
	int errors = 0;
	alpm_list_t *i;

	/* load packages from disk now that they are known-valid */
	EVENT(handle, ALPM_EVENT_LOAD_START, NULL, NULL);

	for(i = handle->trans->add; i; i = i->next, current++) {
		alpm_pkg_t *spkg = i->data;
		char *filepath;
		int percent = (int)(((double)current_bytes / total_bytes) * 100);

		PROGRESS(handle, ALPM_PROGRESS_LOAD_START, "", percent,
				total, current);
		if(spkg->origin == PKG_FROM_FILE) {
			continue; /* pkg_load() has been already called, this package is valid */
		}

		current_bytes += spkg->size;
		filepath = _alpm_filecache_find(handle, spkg->filename);

		/* load the package file and replace pkgcache entry with it in the target list */
		/* TODO: alpm_pkg_get_db() will not work on this target anymore */
		_alpm_log(handle, ALPM_LOG_DEBUG,
				"replacing pkgcache entry with package file for target %s\n",
				spkg->name);
		alpm_pkg_t *pkgfile =_alpm_pkg_load_internal(handle, filepath, 1);
		if(!pkgfile) {
			errors++;
			*data = alpm_list_add(*data, strdup(spkg->filename));
			free(filepath);
			continue;
		}
		free(filepath);
		/* copy over the install reason */
		pkgfile->reason = spkg->reason;
		i->data = pkgfile;
		/* spkg has been removed from the target list, so we can free the
		 * sync-specific fields */
		_alpm_pkg_free_trans(spkg);
	}

	PROGRESS(handle, ALPM_PROGRESS_LOAD_START, "", 100,
			total, current);
	EVENT(handle, ALPM_EVENT_LOAD_DONE, NULL, NULL);

	if(errors) {
		if(!handle->pm_errno) {
			RET_ERR(handle, ALPM_ERR_PKG_INVALID, -1);
		}
		return -1;
	}

	return 0;
}

int _alpm_sync_commit(alpm_handle_t *handle, alpm_list_t **data)
{
	alpm_list_t *i, *deltas = NULL;
	size_t total = 0, total_bytes = 0;
	alpm_trans_t *trans = handle->trans;

	if(download_files(handle, &deltas)) {
		alpm_list_free(deltas);
		return -1;
	}

	if(validate_deltas(handle, deltas)) {
		alpm_list_free(deltas);
		return -1;
	}
	alpm_list_free(deltas);

	/* Use the deltas to generate the packages */
	if(apply_deltas(handle)) {
		return -1;
	}

	/* get the total size of all packages so we can adjust the progress bar more
	 * realistically if there are small and huge packages involved */
	for(i = trans->add; i; i = i->next) {
		alpm_pkg_t *spkg = i->data;
		if(spkg->origin != PKG_FROM_FILE) {
			total_bytes += spkg->size;
		}
		total++;
	}
	/* this can only happen maliciously */
	total_bytes = total_bytes ? total_bytes : 1;

	/* this one is special: -1 is failure, 1 is retry, 0 is success */
	while(1) {
		int ret = check_validity(handle, total, total_bytes);
		if(ret == 0) {
			break;
		} else if(ret < 0) {
			return -1;
		}
	}

	if(trans->flags & ALPM_TRANS_FLAG_DOWNLOADONLY) {
		return 0;
	}

	if(load_packages(handle, data, total, total_bytes)) {
		return -1;
	}

	trans->state = STATE_COMMITING;

	/* fileconflict check */
	if(!(trans->flags & (ALPM_TRANS_FLAG_FORCE|ALPM_TRANS_FLAG_DBONLY))) {
		EVENT(handle, ALPM_EVENT_FILECONFLICTS_START, NULL, NULL);

		_alpm_log(handle, ALPM_LOG_DEBUG, "looking for file conflicts\n");
		alpm_list_t *conflict = _alpm_db_find_fileconflicts(handle,
				trans->add, trans->remove);
		if(conflict) {
			if(data) {
				*data = conflict;
			} else {
				alpm_list_free_inner(conflict, (alpm_list_fn_free)_alpm_fileconflict_free);
				alpm_list_free(conflict);
			}
			RET_ERR(handle, ALPM_ERR_FILE_CONFLICTS, -1);
		}

		EVENT(handle, ALPM_EVENT_FILECONFLICTS_DONE, NULL, NULL);
	}

	/* check available disk space */
	if(handle->checkspace && !(trans->flags & ALPM_TRANS_FLAG_DBONLY)) {
		EVENT(handle, ALPM_EVENT_DISKSPACE_START, NULL, NULL);

		_alpm_log(handle, ALPM_LOG_DEBUG, "checking available disk space\n");
		if(_alpm_check_diskspace(handle) == -1) {
			_alpm_log(handle, ALPM_LOG_ERROR, "%s\n", _("not enough free disk space"));
			return -1;
		}

		EVENT(handle, ALPM_EVENT_DISKSPACE_DONE, NULL, NULL);
	}

	/* remove conflicting and to-be-replaced packages */
	if(trans->remove) {
		_alpm_log(handle, ALPM_LOG_DEBUG, "removing conflicting and to-be-replaced packages\n");
		/* we want the frontend to be aware of commit details */
		if(_alpm_remove_packages(handle, 0) == -1) {
			_alpm_log(handle, ALPM_LOG_ERROR, _("could not commit removal transaction\n"));
			return -1;
		}
	}

	/* install targets */
	_alpm_log(handle, ALPM_LOG_DEBUG, "installing packages\n");
	if(_alpm_upgrade_packages(handle) == -1) {
		_alpm_log(handle, ALPM_LOG_ERROR, _("could not commit transaction\n"));
		return -1;
	}

	return 0;
}

/* vim: set ts=2 sw=2 noet: */<|MERGE_RESOLUTION|>--- conflicted
+++ resolved
@@ -838,7 +838,7 @@
 					alpm_delta_t *delta = dlts->data;
 					if(delta->download_size != 0) {
 						struct dload_payload *payload = build_payload(
-								handle, delta->delta, delta->download_size, repo->servers);
+								handle, delta->delta, delta->delta_size, repo->servers);
 						ASSERT(payload, return -1);
 						*files = alpm_list_add(*files, payload);
 					}
@@ -906,35 +906,8 @@
 	}
 
 	for(i = handle->dbs_sync; i; i = i->next) {
-<<<<<<< HEAD
 		errors += find_dl_candidates(i->data, &files, deltas);
 	}
-=======
-		alpm_db_t *current = i->data;
-
-		for(j = handle->trans->add; j; j = j->next) {
-			alpm_pkg_t *spkg = j->data;
-
-			if(spkg->origin != PKG_FROM_FILE && current == spkg->origin_data.db) {
-				alpm_list_t *delta_path = spkg->delta_path;
-				if(delta_path) {
-					/* using deltas */
-					alpm_list_t *dlts;
-					for(dlts = delta_path; dlts; dlts = dlts->next) {
-						alpm_delta_t *delta = dlts->data;
-						if(delta->download_size != 0) {
-							struct dload_payload *dpayload;
-
-							CALLOC(dpayload, 1, sizeof(*dpayload), RET_ERR(handle, ALPM_ERR_MEMORY, -1));
-							STRDUP(dpayload->remote_name, delta->delta, RET_ERR(handle, ALPM_ERR_MEMORY, -1));
-							dpayload->max_size = delta->delta_size;
-
-							files = alpm_list_add(files, dpayload);
-						}
-						/* keep a list of all the delta files for md5sums */
-						*deltas = alpm_list_add(*deltas, delta);
-					}
->>>>>>> b4f5a63e
 
 	if(files) {
 		/* check for necessary disk space for download */
